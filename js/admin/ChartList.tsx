import * as React from 'react'
import {observer} from 'mobx-react'
import { action, runInAction } from 'mobx'
const timeago = require('timeago.js')()
import * as _ from 'lodash'

import Admin from './Admin'
import Link from './Link'
import TagBadge, { Tag } from './TagBadge'
<<<<<<< HEAD
import { TagEditor } from './Forms'
=======
import { AdminAppContext } from './AdminAppContext'
>>>>>>> 7f19b2d9

export interface ChartListItem {
    id: number
    slug: string
    title: string
    tab: string
    hasChartTab: boolean
    hasMapTab: boolean
    isPublished: boolean
    isStarred: boolean
    internalNotes: string
    type: string
    lastEditedAt: string
    lastEditedBy: string
    publishedAt: string
    publishedBy: string
    tags: Tag[]
}

function showChartType(chart: ChartListItem) {
    const displayNames: {[key: string]: string} = {
        LineChart: "Line Chart",
        ScatterPlot: "Scatter Plot",
        StackedArea: "Stacked Area",
        DiscreteBar: "Discrete Bar",
        SlopeChart: "Slope Chart",
        StackedBar: "Stacked Bar"
    }

    const displayType = displayNames[chart.type] || "Unknown"

    if (chart.tab === "map") {
        if (chart.hasChartTab)
            return `Map + ${displayType}`
        else
            return "Map"
    } else {
        if (chart.hasMapTab)
            return `${displayType} + Map`
        else
            return displayType
    }
}

@observer
class ChartRow extends React.Component<{ chart: ChartListItem, searchHighlight?: (text: string) => any, onDelete: (chart: ChartListItem) => void, onStar: (chart: ChartListItem) => void }> {
    static contextType = AdminAppContext

    render() {
        const {chart, searchHighlight} = this.props

        const highlight = searchHighlight || _.identity

        return <tr>
            <td>
                <a title="Show this chart on the front page of the website." onClick={() => this.props.onStar(chart)}>
                    {chart.isStarred ? <i className="fa fa-star"/> : <i className="fa fa-star-o"/>}
                </a>
            </td>
            {chart.isPublished ? <td>
                <a href={`${this.context.admin.grapherRoot}/${chart.slug}`}>{highlight(chart.title)}</a>
            </td> : <td>
                <span style={{ color: 'red' }}>Draft: </span> {highlight(chart.title)}
            </td>}
            <td style={{minWidth: "120px"}}>{showChartType(chart)}</td>
            <td>{highlight(chart.internalNotes)}</td>
            <td style={{minWidth: "240px"}}><TagEditor tags={chart.tags}/></td>
            <td>{chart.publishedAt && timeago.format(chart.publishedAt)}{chart.publishedBy && <span> by {highlight(chart.publishedBy)}</span>}</td>
            <td>{timeago.format(chart.lastEditedAt)} by {highlight(chart.lastEditedBy)}</td>
            <td>
                <Link to={`/charts/${chart.id}/edit`} className="btn btn-primary">Edit</Link>
            </td>
            <td>
                <button className="btn btn-danger" onClick={() => this.props.onDelete(chart)}>Delete</button>
            </td>
        </tr>
    }
}

@observer
export default class ChartList extends React.Component<{ charts: ChartListItem[], searchHighlight?: (text: string) => any, onDelete?: (chart: ChartListItem) => void }> {
    static contextType = AdminAppContext

    @action.bound async onDeleteChart(chart: ChartListItem) {
        if (!window.confirm(`Delete the chart ${chart.slug}? This action cannot be undone!`))
            return

        const json = await this.context.admin.requestJSON(`/api/charts/${chart.id}`, {}, "DELETE")

        if (json.success) {
            if (this.props.onDelete)
                this.props.onDelete(chart)
            else
                runInAction(() => this.props.charts.splice(this.props.charts.indexOf(chart), 1))
        }
    }

    @action.bound async onStar(chart: ChartListItem) {
        if (chart.isStarred) return

        const json = await this.context.admin.requestJSON(`/api/charts/${chart.id}/star`, {}, 'POST')
        if (json.success) {
            runInAction(() => {
                for (const otherChart of this.props.charts) {
                    if (otherChart === chart) {
                        otherChart.isStarred = true
                    } else if (otherChart.isStarred) {
                        otherChart.isStarred = false
                    }
                }
            })
        }
    }

    render() {
        const {charts, searchHighlight} = this.props
        return <table className="table table-bordered">
            <thead>
                <tr>
                    <th><i className="fa fa-star"/></th>
                    <th>Chart</th>
                    <th>Type</th>
                    <th>Notes</th>
                    <th>Tags</th>
                    <th>Published</th>
                    <th>Last Updated</th>
                    <th></th>
                    <th></th>
                </tr>
            </thead>
                <tbody>
                {charts.map(chart => <ChartRow chart={chart} key={chart.id} searchHighlight={searchHighlight} onDelete={this.onDeleteChart} onStar={this.onStar}/>)}
            </tbody>
        </table>
    }
}<|MERGE_RESOLUTION|>--- conflicted
+++ resolved
@@ -7,11 +7,8 @@
 import Admin from './Admin'
 import Link from './Link'
 import TagBadge, { Tag } from './TagBadge'
-<<<<<<< HEAD
 import { TagEditor } from './Forms'
-=======
 import { AdminAppContext } from './AdminAppContext'
->>>>>>> 7f19b2d9
 
 export interface ChartListItem {
     id: number
