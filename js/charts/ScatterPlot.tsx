/* ScatterPlot.tsx
 * ================
 *
 * Entry point for scatter charts
 *
 * @project Our World In Data
 * @author  Jaiden Mispy
 * @created 2017-03-09
 */

import * as _ from 'lodash'
import * as d3 from 'd3'
import * as React from 'react'
import {observable, computed, action, autorun} from 'mobx'
import {observer} from 'mobx-react'
import Bounds from './Bounds'
import ChartConfig from './ChartConfig'
import NoData from './NoData'
import AxisScale from './AxisScale'
import Timeline from './Timeline'
import PointsWithLabels from './PointsWithLabels'
import {preInstantiate} from './Util'
import Paragraph from './Paragraph'
import ConnectedScatterLegend from './ConnectedScatterLegend'
import {Triangle} from './Marks'
import ScatterData from './ScatterData'
import ScatterColorLegend from './ScatterColorLegend'
import AxisBox, {AxisBoxView} from './AxisBox'
import ComparisonLine from './ComparisonLine'
import {ScaleType} from './AxisScale'
import AxisSpec from './AxisSpec' 
import {unitFormat} from './Util'

interface ScatterValue {
    x: number,
    y: number,
    year: number
    time: {
        x: number,
        y: number
    }
}

interface ScatterSeries {
    size: number
    values: ScatterValue[]
}

interface ScatterWithAxisProps {
    bounds: Bounds,
    data: ScatterSeries[],
    xScale: AxisScale,
    yScale: AxisScale,
    xAxisLabel: string,
    yAxisLabel: string
}

@observer
<<<<<<< HEAD
export default class ScatterPlot extends React.Component<{ bounds: Bounds, config: ChartConfig, isStatic: boolean }> {
=======
export default class ScatterPlot extends React.Component<{ bounds: Bounds, config: ChartConfig, isStatic: boolean }, undefined> {
>>>>>>> 837b642b
    @computed get chart() : ChartConfig {
        return this.props.config
    }

    @computed get data(): ScatterData {
        return new ScatterData(this.chart)
    }

    @computed.struct get bounds() : Bounds {
        return this.props.bounds
    }
    @computed get configTolerance() {
        return 1
    }

    @computed get dataByEntityAndYear() {
        return this.data.dataByEntityAndYear
    }

    @computed get currentData() : ScatterSeries[] {
        const {dataByEntityAndYear, startYear, endYear} = this
        const {xAxis, yAxis, timeline} = this.chart
        let currentData: ScatterSeries[] = [];

        _.each(dataByEntityAndYear, (dataByYear) => {
            let series: ScatterSeries|null = null
            _.each(dataByYear, (seriesForYear, year) => {
                if (year < startYear || year > endYear)
                    return

                series = series || _.extend({}, seriesForYear, { values: [] }) as ScatterSeries
                series.size = _.last(dataByYear[_.last(_.keys(dataByYear))].values).size
                series.values = series.values.concat(seriesForYear.values)
            })
            if (series && series.values.length)
                currentData.push(series)
        });

        currentData = _.map(currentData, series => {
            // Only allow tolerance data to occur once in any given chart (no duplicate data points)
            // Prioritize the start and end years first, then the "true" year
            let values = _.chain(series.values).groupBy(v => v.time.y).map(vals => 
                _.sortBy(vals, v => (v.year == startYear || v.year == endYear) ? -Infinity : Math.abs(v.year-v.time.y))[0]
            ).value()

            values = _.chain(values).groupBy(v => v.time.x).map(vals => { 
                return _.sortBy(vals, v => (v.year == startYear || v.year == endYear) ? -Infinity : Math.abs(v.year-v.time.x))[0]
            }).value()

            // Don't allow values <= 0 for log scales
            values = _.filter(values, v => {
                return (v.y > 0 || yAxis.scaleType != 'log') && (v.x > 0 || xAxis.scaleType != 'log')
            })

            return _.extend({}, series, {
                values: values
            })
        })

        currentData = _.filter(currentData, series => {
            return series.values.length > 0 && ((_.first(series.values).year == startYear && (_.last(series.values).year == endYear || _.first(series.values).year == startYear)) || _.includes(this.chart.data.selectedKeys, series.key)
        })

        if (timeline && timeline.compareEndPointsOnly) {
            _.each(currentData, series => {
                series.values = series.values.length == 1 ? series.values : [_.first(series.values), _.last(series.values)]
            })
        }
        
        return currentData;
    }

    @computed get yearsWithData() : number[] {
        return this.data.years
    }

    @action.bound onTargetChange({targetStartYear, targetEndYear}: {targetStartYear: number, targetEndYear: number}) {
        this.chart.timeDomain = [targetStartYear, targetEndYear]
    }

    @computed get startYear() {
        if (_.isFinite(this.chart.timeDomain[0]))
            return Math.max(_.first(this.data.years), this.chart.timeDomain[0])
        else
            return _.first(this.data.years)
    }

    @computed get endYear() {
        if (_.isFinite(this.chart.timeDomain[1]))
            return Math.min(_.last(this.data.years), this.chart.timeDomain[1])
        else
            return _.last(this.data.years)
    }

    @computed get allSeries(): Object[] {
        const {dataByEntityAndYear} = this
        return _.flatten(
                  _.map(dataByEntityAndYear, dataByYear =>
                      _.values(dataByYear)
                  )
               )
        
    }

    @computed get allValues() : Object[] {
        const {dataByEntityAndYear} = this
        return _.flatten(_.map(this.allSeries, series => series.values))
    }

    // domains across the entire timeline
    @computed get xDomainDefault() : [number, number] {
        if (this.chart.xAxis.scaleType == 'log')
            return d3.extent(_.chain(this.allValues).map('x').filter(v => v > 0).value())
        else
            return d3.extent(_.map(this.allValues, 'x'))
    }

    @computed get xDomain() : [number, number] {
        const {min, max} = this.chart.xAxis

        return [
            _.defaultTo(min, this.xDomainDefault[0]),
            _.defaultTo(max, this.xDomainDefault[1])
        ]
    }

    @computed get yDomainDefault() : [number, number] {
        if (this.chart.yAxis.scaleType == 'log')
            return d3.extent(_.chain(this.allValues).map('y').filter(v => v > 0).value())
        else
            return d3.extent(_.map(this.allValues, 'y'))
    }

    @computed get yDomain(): [number, number] {
        const {min, max} = this.chart.yAxis
        
        return [
            _.defaultTo(min, this.yDomainDefault[0]),
            _.defaultTo(max, this.yDomainDefault[1])
        ]    
    }

    @computed get sizeDomain(): [number, number] {
        const sizeValues = _.chain(this.allValues).map('size').filter().value()
        if (sizeValues.length == 0)
            return [1,1]
        else
            return d3.extent(sizeValues)
    }

    @computed get colorsInUse(): string[] {
        return _(this.allSeries).map(s => s.color).uniq().value()
    }

    @computed get xAxis(): AxisSpec {
        return this.chart.xAxis.toSpec({
            defaultDomain: this.xDomainDefault
        })
    }

    @computed get yAxis(): AxisSpec {
        return this.chart.yAxis.toSpec({
            defaultDomain: this.yDomainDefault
        })
    }

    @action.bound onSelectEntity(focusKeys: string[]) {
        if (this.chart.addCountryMode != 'disabled')
            this.chart.data.selectedKeys = focusKeys
    }

    @computed get timeline(): Timeline|null {
        if (this.props.isStatic || !this.chart.timeline) return null

        const {bounds, yearsWithData, startYear, endYear, onTargetChange} = this
        return preInstantiate(
            <Timeline bounds={bounds.fromBottom(35)} onTargetChange={onTargetChange} years={yearsWithData} startYear={startYear} endYear={endYear}/>
        )
    }

    @computed.struct get timelineHeight(): number {
        return this.timeline ? this.timeline.height : 0
    }

    @computed get legend(): ScatterColorLegend {
        return preInstantiate(<ScatterColorLegend maxWidth={this.sidebarMaxWidth} colors={this.colorsInUse} scale={this.data.colorScale} focusColor={null}/>)
    }

    @observable focusColor: string|null = null
    @action.bound onLegendMouseOver(color: string) {
        this.focusColor = color
    }

    @action.bound onLegendMouseLeave() {
        this.focusColor = null
    }

    @action.bound onLegendClick() {
        if (this.chart.addCountryMode == 'disabled')
            return
        
        if (_.isEqual(_.sortBy(this.focusKeys), _.sortBy(this.chart.data.selectedKeys)))
            this.chart.data.selectedKeys = []
        else
            this.chart.data.selectedKeys = this.focusKeys
    }

    @computed get focusKeys(): string[] {
        if (this.focusColor) {
            return _.uniq(_.map(_.filter(this.allSeries, series => series.color == this.focusColor), series => series.key))
        } else {
            return this.chart.data.selectedKeys
        }
    }

    @computed get shapeLegend(): ConnectedScatterLegend|undefined {
        if (this.focusKeys.length || this.hoverSeries || this.startYear == this.endYear)
            return undefined

        return preInstantiate(
            <ConnectedScatterLegend maxWidth={this.sidebarWidth} startYear={this.startYear} endYear={this.endYear}/>
        )
    }

    @observable.ref hoverSeries = null
    @action.bound onScatterMouseOver(series: ScatterSeries) {
        this.hoverSeries = series
    }

    @action.bound onScatterMouseLeave() {
        this.hoverSeries = null
    }

    @computed get tooltipSeries() {
        if (this.hoverSeries)
            return this.hoverSeries
        else if (this.focusKeys && this.focusKeys.length == 1)
            return _.find(this.currentData, series => series.key == this.focusKeys[0])
        else
            return null
    }

    @computed get sidebarMaxWidth() { return this.bounds.width*0.5 }
    @computed get sidebarMinWidth() { return 100 }
    @computed.struct get sidebarWidth() {
        const {sidebarMinWidth, sidebarMaxWidth, legend} = this
        return Math.max(Math.min(legend.width, sidebarMaxWidth), sidebarMinWidth)
    }

    @computed get axisBox() {
        const {bounds, xAxis, yAxis, timelineHeight, sidebarWidth} = this
        return new AxisBox({bounds: bounds.padBottom(timelineHeight).padRight(sidebarWidth+20), xAxis, yAxis})        
    }

    @action.bound onYScaleChange(scaleType: ScaleType) {
        this.chart.yAxis.scaleType = scaleType
    }

    @action.bound onXScaleChange(scaleType: ScaleType) {
        this.chart.xAxis.scaleType = scaleType
    }
    
    @computed get comparisonLine() {
        return this.chart.comparisonLine
    }

    render() {
        if (!this.data.isReady)
            return <NoData bounds={this.bounds}/>

        const {currentData, bounds, yearsWithData, startYear, endYear, axisBox, chart, timeline, timelineHeight, legend, focusKeys, focusColor, shapeLegend, hoverSeries, sidebarWidth, tooltipSeries, sizeDomain, comparisonLine} = this

        return <g className="ScatterPlot">
            <AxisBoxView axisBox={axisBox} onXScaleChange={this.onXScaleChange} onYScaleChange={this.onYScaleChange}/>
            {comparisonLine && <ComparisonLine axisBox={axisBox} comparisonLine={comparisonLine}/>}
            <PointsWithLabels data={currentData} bounds={axisBox.innerBounds} xScale={axisBox.xScale} yScale={axisBox.yScale} sizeDomain={sizeDomain} onSelectEntity={this.onSelectEntity} focusKeys={focusKeys} onMouseOver={this.onScatterMouseOver} onMouseLeave={this.onScatterMouseLeave}/>
            <ScatterColorLegend {...legend.props} x={bounds.right-sidebarWidth} y={bounds.top} onMouseOver={this.onLegendMouseOver} onMouseLeave={this.onLegendMouseLeave} onClick={this.onLegendClick} focusColor={focusColor}/>
            {(shapeLegend || tooltipSeries) && <line x1={bounds.right-sidebarWidth} y1={bounds.top+legend.height+2} x2={bounds.right-5} y2={bounds.top+legend.height+2} stroke="#ccc"/>}
            {shapeLegend && <ConnectedScatterLegend {...shapeLegend.props} x={bounds.right-sidebarWidth} y={bounds.top+legend.height+11}/>}            
            {timeline && <Timeline {...timeline.props}/>}
            {tooltipSeries && <ScatterTooltip series={tooltipSeries} units={chart.units} maxWidth={sidebarWidth} x={bounds.right-sidebarWidth} y={bounds.top+legend.height+11+(shapeLegend ? shapeLegend.height : 0)}/>}
        </g>
    }
}

interface ScatterTooltipProps {
    series: ScatterSeries,
    units: any,
    maxWidth: number,
    x: number,
    y: number
}

@observer
class ScatterTooltip extends React.Component<ScatterTooltipProps> {
    formatValue(value, property) {
        const {units} = this.props
        const unit = _.find(units, { property: property })
        let s = unitFormat(unit, value[property])
        if (value.year != value.time[property])
            s += " (data from " + value.time[property] + ")"
        return s
	}

    render() {
        const {x, y, maxWidth, series} = this.props
        const lineHeight = 5

        const firstValue = _.first(series.values)
        const lastValue = _.last(series.values)
        const values = series.values.length == 1 ? [firstValue] : [firstValue, lastValue]

        const elements = []
        let offset = 0

        const heading = preInstantiate(<Paragraph x={x} y={y+offset} maxWidth={maxWidth} fontSize={0.65}>{series.label}</Paragraph>)
        elements.push(heading)
        offset += heading.height+lineHeight

        _.each(values, v => {
            const year = preInstantiate(<Paragraph x={x} y={y+offset} maxWidth={maxWidth} fontSize={0.55}>{v.year.toString()}</Paragraph>)
            offset += year.height
            const line1 = preInstantiate(<Paragraph x={x} y={y+offset} maxWidth={maxWidth} fontSize={0.45}>{this.formatValue(v, 'y')}</Paragraph>)
            offset += line1.height
            const line2 = preInstantiate(<Paragraph x={x} y={y+offset} maxWidth={maxWidth} fontSize={0.45}>{this.formatValue(v, 'x')}</Paragraph>)
            offset += line2.height+lineHeight            
            elements.push(...[year, line1, line2])
        })

        return <g class="scatterTooltip">
            {_.map(elements, el => el.render())}
        </g>
    }
}<|MERGE_RESOLUTION|>--- conflicted
+++ resolved
@@ -56,11 +56,7 @@
 }
 
 @observer
-<<<<<<< HEAD
 export default class ScatterPlot extends React.Component<{ bounds: Bounds, config: ChartConfig, isStatic: boolean }> {
-=======
-export default class ScatterPlot extends React.Component<{ bounds: Bounds, config: ChartConfig, isStatic: boolean }, undefined> {
->>>>>>> 837b642b
     @computed get chart() : ChartConfig {
         return this.props.config
     }
