--- conflicted
+++ resolved
@@ -20,22 +20,18 @@
 import { Base64 } from "js-base64"
 import { registerExitHandler } from "./cleanup"
 import {
-<<<<<<< HEAD
     RelatedChart,
     CategoryWithEntries,
     PageType,
     EntryNode,
     FullPost,
+    WP_PostType,
+    DocumentNode,
+    PostReference,
 } from "../clientUtils/owidTypes"
+import { getContentGraph, GraphType } from "./contentGraph"
 
 let knexInstance: Knex
-=======
-    CountryProfileSpec,
-    countryProfileSpecs,
-} from "site/server/countryProfileProjects"
-import { getContentGraph, GraphType } from "site/server/contentGraph"
-import { PostReference } from "adminSite/client/ChartEditor"
->>>>>>> c0dbd72d
 
 class WPDB {
     private conn?: DatabaseConnection
@@ -104,14 +100,6 @@
 const OWID_API_ENDPOINT = `${WORDPRESS_URL}/wp-json/owid/v1`
 const WP_GRAPHQL_ENDPOINT = `${WORDPRESS_URL}/wp/graphql`
 
-<<<<<<< HEAD
-const apiQuery = async (
-=======
-export enum WP_PostType {
-    Post = "post",
-    Page = "page",
-}
-
 export const ENTRIES_CATEGORY_ID = 44
 
 const graphqlQuery = async (query: string, variables: any = {}) => {
@@ -130,8 +118,7 @@
     return json
 }
 
-async function apiQuery(
->>>>>>> c0dbd72d
+const apiQuery = async (
     endpoint: string,
     params?: {
         isAuthenticated?: boolean
@@ -212,24 +199,6 @@
     }
 
     return tagsByPostId
-}
-
-<<<<<<< HEAD
-=======
-export interface EntryNode {
-    slug: string
-    title: string
-    // in some edge cases (entry alone in a subcategory), WPGraphQL returns
-    // null instead of an empty string)
-    excerpt: string | null
-    kpi: string
-}
-
-interface DocumentNode {
-    id: number
-    title: string
-    slug: string
-    content: string | null // if content is empty
 }
 
 export const getDocumentsInfo = async (
@@ -266,7 +235,6 @@
     }
 }
 
->>>>>>> c0dbd72d
 // Retrieve a list of categories and their associated entries
 let cachedEntries: CategoryWithEntries[] = []
 export const getEntriesByCategory = async (): Promise<
@@ -437,13 +405,8 @@
 // When passing multiple post types, the limit is applied to the resulting array
 // of sequentially sorted posts (all blog posts, then all pages, ...), so there
 // will be a predominance of a certain post type.
-<<<<<<< HEAD
 export const getPosts = async (
-    postTypes: string[] = ["post", "page"],
-=======
-export async function getPosts(
     postTypes: string[] = [WP_PostType.Post, WP_PostType.Page],
->>>>>>> c0dbd72d
     limit?: number
 ): Promise<any[]> => {
     const perPage = 50
@@ -554,11 +517,6 @@
         ORDER BY title ASC
     `)
 
-<<<<<<< HEAD
-export const getBlockContent = async (
-    id: number
-): Promise<string | undefined> => {
-=======
 export const getRelatedArticles = async (chartSlug: string) => {
     const graph = await getContentGraph()
 
@@ -581,8 +539,9 @@
     return relatedArticles
 }
 
-export async function getBlockContent(id: number): Promise<string | undefined> {
->>>>>>> c0dbd72d
+export const getBlockContent = async (
+    id: number
+): Promise<string | undefined> => {
     const query = `
     query getBlock($id: ID!) {
         post(id: $id, idType: DATABASE_ID) {
