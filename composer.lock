--- conflicted
+++ resolved
@@ -4,11 +4,7 @@
         "Read more about it at https://getcomposer.org/doc/01-basic-usage.md#installing-dependencies",
         "This file is @generated automatically"
     ],
-<<<<<<< HEAD
-    "content-hash": "ff3cb81369df0f391a2f6e3a8c37029f",
-=======
-    "content-hash": "efe9c1a2fbd664d133a4b6ca6de695c1",
->>>>>>> 5ca521c2
+    "content-hash": "6ef6fd8c52e25994df6e6af95ec959cb",
     "packages": [
         {
             "name": "composer/installers",
@@ -281,12 +277,8 @@
             },
             "dist": {
                 "type": "zip",
-<<<<<<< HEAD
                 "url": "https://api.github.com/repos/WordPress/WordPress/zipball/5.3.2",
                 "reference": "5.3.2"
-=======
-                "url": "https://api.github.com/repos/WordPress/WordPress/zipball/5.3"
->>>>>>> 5ca521c2
             },
             "require": {
                 "php": ">=5.3.2",
@@ -839,7 +831,7 @@
             },
             "dist": {
                 "type": "zip",
-                "url": "https://downloads.wordpress.org/plugin/my-default-post-content.zip?timestamp=1576212577"
+                "url": "https://downloads.wordpress.org/plugin/my-default-post-content.zip?timestamp=1576779367"
             },
             "require": {
                 "composer/installers": "~1.0"
@@ -1017,21 +1009,12 @@
             "source": {
                 "type": "git",
                 "url": "https://github.com/Roave/SecurityAdvisories.git",
-<<<<<<< HEAD
                 "reference": "872fce6c151b06f6446f228f2290a48862ede2a4"
             },
             "dist": {
                 "type": "zip",
                 "url": "https://api.github.com/repos/Roave/SecurityAdvisories/zipball/872fce6c151b06f6446f228f2290a48862ede2a4",
                 "reference": "872fce6c151b06f6446f228f2290a48862ede2a4",
-=======
-                "reference": "e4ee2c8e4ccd908debc64069faf023c684a76760"
-            },
-            "dist": {
-                "type": "zip",
-                "url": "https://api.github.com/repos/Roave/SecurityAdvisories/zipball/e4ee2c8e4ccd908debc64069faf023c684a76760",
-                "reference": "e4ee2c8e4ccd908debc64069faf023c684a76760",
->>>>>>> 5ca521c2
                 "shasum": ""
             },
             "conflict": {
@@ -1100,11 +1083,7 @@
                 "league/commonmark": "<0.18.3",
                 "magento/magento1ce": "<1.9.4.3",
                 "magento/magento1ee": ">=1,<1.14.4.3",
-<<<<<<< HEAD
                 "magento/product-community-edition": ">=2,<2.2.10|>=2.3,<2.3.2-p.2",
-=======
-                "magento/product-community-edition": ">=2,<2.2.10|>=2.3,<2.3.2",
->>>>>>> 5ca521c2
                 "monolog/monolog": ">=1.8,<1.12",
                 "namshi/jose": "<2.2",
                 "onelogin/php-saml": "<2.10.4",
@@ -1242,11 +1221,7 @@
                 }
             ],
             "description": "Prevents installation of composer packages with known security vulnerabilities: no API, simply require it",
-<<<<<<< HEAD
             "time": "2020-01-02T17:29:14+00:00"
-=======
-            "time": "2019-12-02T13:03:15+00:00"
->>>>>>> 5ca521c2
         },
         {
             "name": "squizlabs/php_codesniffer",
