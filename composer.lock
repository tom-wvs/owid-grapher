--- conflicted
+++ resolved
@@ -4,11 +4,7 @@
         "Read more about it at https://getcomposer.org/doc/01-basic-usage.md#installing-dependencies",
         "This file is @generated automatically"
     ],
-<<<<<<< HEAD
-    "content-hash": "2c19fdac1bf88e8d0956e37c85a85397",
-=======
     "content-hash": "baecb5d06502df5f82e71199fd0605c0",
->>>>>>> bcfd248f
     "packages": [
         {
             "name": "composer/installers",
@@ -268,19 +264,15 @@
         },
         {
             "name": "roots/wordpress",
-            "version": "5.3",
+            "version": "5.2.4",
             "source": {
                 "type": "git",
                 "url": "https://github.com/WordPress/WordPress.git",
-                "reference": "5.3"
-            },
-            "dist": {
-                "type": "zip",
-<<<<<<< HEAD
-                "url": "https://api.github.com/repos/WordPress/WordPress/zipball/5.3"
-=======
+                "reference": "5.2.4"
+            },
+            "dist": {
+                "type": "zip",
                 "url": "https://api.github.com/repos/WordPress/WordPress/zipball/5.2.4"
->>>>>>> bcfd248f
             },
             "require": {
                 "php": ">=5.3.2",
@@ -304,7 +296,7 @@
                 "cms",
                 "wordpress"
             ],
-            "time": "2019-11-12T20:34:22+00:00"
+            "time": "2019-10-14T20:28:22+00:00"
         },
         {
             "name": "roots/wordpress-core-installer",
