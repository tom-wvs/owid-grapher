import React from "react"

import { Post } from "db/model/Post"
import { Head } from "./Head"
import { BAKED_BASE_URL } from "settings"
import { SiteHeader } from "./SiteHeader"
import { SiteFooter } from "./SiteFooter"
<<<<<<< HEAD
import moment = require("moment")
import _ = require("lodash")
import { TableOfContents } from "site/client/TableOfContents"
=======
import moment from "moment"
import _ from "lodash"
>>>>>>> 23e9b349

type Entry = Pick<Post.Row, "title" | "slug" | "published_at">

export const EntriesByYearPage = (props: { entries: Entry[] }) => {
    const entriesByYear = _.groupBy(props.entries, e =>
        moment(e.published_at as Date).year()
    )

    const years = Object.keys(entriesByYear)
        .sort()
        .reverse()

    const pageTitle = "Entries by Year"
    const tocEntries = years.map(year => {
        return {
            isSubheading: false,
            slug: year,
            text: year
        }
    })

    return (
        <html>
            <Head
                canonicalUrl={`${BAKED_BASE_URL}/entries-by-year`}
                pageTitle="Entries by Year"
                pageDesc="An index of Our World in Data entries by year of first publication."
            />
            <body className="EntriesByYearPage">
                <SiteHeader />
                <main>
                    <div className="page with-sidebar">
                        <div className="content-wrapper">
                            <div>
                                <TableOfContents
                                    headings={tocEntries}
                                    pageTitle={pageTitle}
                                />
                            </div>
                            <div className="offset-content">
                                <div className="content">
                                    <p>
                                        Entries by year of first publication.
                                        Note that older entries are often
                                        updated with new content.
                                    </p>
                                    {years.map(year => (
                                        <section>
                                            <h2 id={year}>
                                                <a
                                                    href={`${BAKED_BASE_URL}/entries-by-year/${year}`}
                                                >
                                                    {year}
                                                </a>
                                            </h2>
                                            <ul>
                                                {entriesByYear[year].map(
                                                    entry => (
                                                        <li key={entry.slug}>
                                                            <a
                                                                href={`${BAKED_BASE_URL}/${entry.slug}`}
                                                            >
                                                                {entry.title}
                                                            </a>
                                                        </li>
                                                    )
                                                )}
                                            </ul>
                                        </section>
                                    ))}
                                </div>
                            </div>
                        </div>
                    </div>
                </main>
                <SiteFooter hideDonate={true} />

                <script
                    dangerouslySetInnerHTML={{
                        __html: `
                        runTableOfContents(${JSON.stringify({
                            headings: tocEntries,
                            pageTitle
                        })})`
                    }}
                />
            </body>
        </html>
    )
}

export const EntriesForYearPage = (props: {
    entries: Entry[]
    year: number
}) => {
    const entriesByYear = _.groupBy(props.entries, e =>
        moment(e.published_at as Date).year()
    )

    const years = Object.keys(entriesByYear)
        .sort()
        .reverse()
        .filter(y => parseInt(y) === props.year)

    return (
        <html>
            <Head
                canonicalUrl={`${BAKED_BASE_URL}/entries-by-year/${props.year}`}
                pageTitle={`${props.year} Entries`}
                pageDesc={`Our World in Data entries first published in ${props.year}.`}
            />
            <body className="EntriesByYearPage">
                <SiteHeader />
                <main>
                    <div className="page">
                        <div className="content-wrapper">
                            <div className="offset-content">
                                <div className="content">
                                    {years.map(year => (
                                        <section>
                                            <h2>{year}</h2>
                                            <ul>
                                                {entriesByYear[year].map(
                                                    entry => (
                                                        <li key={entry.slug}>
                                                            <a
                                                                href={`${BAKED_BASE_URL}/${entry.slug}`}
                                                            >
                                                                {entry.title}
                                                            </a>
                                                        </li>
                                                    )
                                                )}
                                            </ul>
                                        </section>
                                    ))}
                                </div>
                            </div>
                        </div>
                    </div>
                </main>
                <SiteFooter hideDonate={true} />
            </body>
        </html>
    )
}<|MERGE_RESOLUTION|>--- conflicted
+++ resolved
@@ -1,18 +1,13 @@
 import React from "react"
+import moment from "moment"
+import _ from "lodash"
 
 import { Post } from "db/model/Post"
 import { Head } from "./Head"
 import { BAKED_BASE_URL } from "settings"
 import { SiteHeader } from "./SiteHeader"
 import { SiteFooter } from "./SiteFooter"
-<<<<<<< HEAD
-import moment = require("moment")
-import _ = require("lodash")
 import { TableOfContents } from "site/client/TableOfContents"
-=======
-import moment from "moment"
-import _ from "lodash"
->>>>>>> 23e9b349
 
 type Entry = Pick<Post.Row, "title" | "slug" | "published_at">
 
