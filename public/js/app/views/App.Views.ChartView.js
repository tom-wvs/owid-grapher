--- conflicted
+++ resolved
@@ -19,12 +19,9 @@
 			this.header = new App.Views.Chart.Header( { dispatcher: this.dispatcher } );
 			this.scaleSelectors = new App.Views.Chart.ScaleSelectors( { dispatcher: this.dispatcher } );
 
-<<<<<<< HEAD
 			//setup model that will fetch all the data for us
 			this.dataModel = new App.Models.ChartDataModel();
-=======
 			this.mapTab = new App.Views.Chart.MapTab( { dispatcher: this.dispatcher } );
->>>>>>> d0140259
 
 			this.render();
 
@@ -121,7 +118,6 @@
 
 			//refresh btn
 			this.$reloadBtn.on( "click", function( evt ) {
-				console.log( "reloadBnt" );
 				evt.preventDefault();
 				window.location.reload();
 			} );
