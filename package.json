--- conflicted
+++ resolved
@@ -181,10 +181,6 @@
         "ts-node": "^8.2.0",
         "tsconfig-paths": "^3.8.0",
         "tsconfig-paths-webpack-plugin": "^3.2.0",
-<<<<<<< HEAD
-=======
-        "tslint": "^5.19.0",
->>>>>>> 4b00a5b6
         "typeorm": "^0.2.18",
         "typescript": "^3.7.3",
         "unidecode": "^0.1.8",
@@ -215,13 +211,9 @@
         "@typescript-eslint/parser": "^2.29.0",
         "babel-loader": "^8.0.6",
         "cypress": "^4.2.0",
-<<<<<<< HEAD
-        "depcheck": "^0.8.0",
         "eslint-config-prettier": "^6.11.0",
         "eslint-plugin-prettier": "^3.1.3",
         "eslint-plugin-react": "^7.19.0",
-=======
->>>>>>> 4b00a5b6
         "jest": "^24.8.0",
         "npm-run-all": "^4.1.5",
         "source-map-support": "^0.5.12",
