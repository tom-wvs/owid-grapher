import {
    formatYear,
    csvEscape,
    min,
    max,
    range,
    difference,
    intersection,
    flatten,
    sum,
    differenceBy,
    uniqBy,
    intersectionOfSets,
    isPresent,
} from "grapher/utils/Util"
import { queryParamsToStr } from "utils/client/url"
import { CoreColumn, ColumnTypeMap, MissingColumn } from "./CoreTableColumns"
import {
    ColumnSlug,
    CoreColumnStore,
    CoreRow,
    CoreTableInputOption,
    PrimitiveType,
    Time,
    TransformType,
    ValueRange,
    CoreQuery,
    CoreValueType,
    InputType,
    CoreMatrix,
} from "./CoreTableConstants"
import { ColumnTypeNames, CoreColumnDef } from "./CoreColumnDef"

import {
    AlignedTextTableOptions,
    toAlignedTextTable,
    toDelimited,
    toMarkdownTable,
} from "./CoreTablePrinters"
import {
    makeAutoTypeFn,
    columnStoreToRows,
    imemo,
    makeKeyFn,
    makeRowFromColumnStore,
    standardizeSlugs,
    concatColumnStores,
    rowsToColumnStore,
    autodetectColumnDefs,
    reverseColumnStore,
    renameColumnStore,
    replaceNonPositives,
    replaceRandomCellsInColumnStore,
    getDropIndexes,
    parseDelimited,
    rowsFromMatrix,
    cartesianProduct,
    sortColumnStore,
    emptyColumnsInFirstRowInDelimited,
    columnDefinitionsFromDelimited,
} from "./CoreTableUtils"
import { InvalidCellTypes, isValid } from "./InvalidCells"
import { OwidTableSlugs } from "./OwidTableConstants"
import { applyTransforms } from "./Transforms"

const TransformsRequiringCompute = new Set([
    TransformType.LoadFromColumnStore,
    TransformType.LoadFromDelimited,
    TransformType.LoadFromRowStore,
    TransformType.AppendRows,
    TransformType.AppendColumns,
    TransformType.UpdateRows,
<<<<<<< HEAD
=======
    TransformType.UpdateColumnDefsAndApply,
>>>>>>> 2efc6949
])

interface AdvancedOptions {
    tableDescription?: string
    transformCategory?: TransformType
    parent?: CoreTable
    rowConversionFunction?: (row: any) => CoreRow
    filterMask?: FilterMask
}

// The complex generic with default here just enables you to optionally specify a more
// narrow interface for the input rows. This is helpful for OwidTable.
export class CoreTable<
    ROW_TYPE extends CoreRow = CoreRow,
    COL_DEF_TYPE extends CoreColumnDef = CoreColumnDef
> {
    private _columns: Map<ColumnSlug, CoreColumn> = new Map()
    protected parent?: this
    private tableDescription: string
    private timeToLoad = 0
    private initTime = Date.now()

    private originalInput: CoreTableInputOption
    private advancedOptions: AdvancedOptions

    private inputColumnDefs: COL_DEF_TYPE[]
    constructor(
        input: CoreTableInputOption = [],
        inputColumnDefs: COL_DEF_TYPE[] | string = [],
        advancedOptions: AdvancedOptions = {}
    ) {
        const start = Date.now() // Perf aid
        const { parent, tableDescription = "" } = advancedOptions

        this.originalInput = input
        this.tableDescription = tableDescription
        this.parent = parent as this
        this.inputColumnDefs =
            typeof inputColumnDefs === "string"
                ? (columnDefinitionsFromDelimited(
                      inputColumnDefs
                  ) as COL_DEF_TYPE[])
                : inputColumnDefs
        this.inputColumnDefs.forEach((def) => this.setColumn(def))
        this.advancedOptions = advancedOptions

        // If this has a parent table, than we expect all defs. This makes "deletes" and "renames" fast.
        // If this is the first input table, then we do a simple check to generate any missing column defs.
        if (!parent)
            autodetectColumnDefs(
                this.inputColumnStore,
                this._columns
            ).forEach((def) => this.setColumn(def as COL_DEF_TYPE))

        this.timeToLoad = Date.now() - start // Perf aid
    }

    // A method currently used just in debugging but may be useful in the author backend.
    // If your charts look funny, a good thing to check is if the autodetected columns are wrong.
    get autodetectedColumnDefs() {
        const providedSlugs = new Set(
            this.inputColumnDefs.map((def) => def.slug)
        )
        return this.defs.filter((def) => !providedSlugs.has(def.slug))
    }

    private get columnsToTransform() {
        return this.inputColumnDefs.filter((def) => def.transform) // todo: sort by graph dependency order
    }

    @imemo get transformCategory() {
        const { advancedOptions, inputType } = this
        if (advancedOptions.transformCategory)
            return advancedOptions.transformCategory

        if (inputType === InputType.Delimited)
            return TransformType.LoadFromDelimited
        if (inputType === InputType.Matrix) return TransformType.LoadFromMatrix
        if (inputType === InputType.RowStore)
            return TransformType.LoadFromRowStore
        return TransformType.LoadFromColumnStore
    }

    // If the input is a column store, returns that. If it is DSV, parses that and turns it into a column store.
    // If it is a Rows[], turns it into a column store.
    @imemo private get inputColumnStore(): CoreColumnStore {
        const { originalInput, inputType } = this

        if (inputType === InputType.Delimited)
            return this.delimitedAsColumnStore
        else if (inputType === InputType.Matrix)
            return rowsToColumnStore(
                rowsFromMatrix(originalInput as CoreMatrix)
            )
        else if (inputType === InputType.RowStore)
            return rowsToColumnStore(originalInput as CoreRow[])
        return originalInput as CoreColumnStore
    }

    @imemo get columnStore() {
        const {
            inputColumnStore,
            inputColumnsToComputedColumns,
            inputColumnsToParsedColumnStore,
        } = this

        // Set blank columns
        let columnStore = Object.assign({}, this.blankColumnStore)

        // Append input columns
        columnStore = Object.assign(columnStore, inputColumnStore)

        // Overwrite any non-parsed columns with parsed values
        if (Object.keys(inputColumnsToParsedColumnStore).length)
            columnStore = Object.assign(
                columnStore,
                inputColumnsToParsedColumnStore
            )

        // Append any computed columns
        if (Object.keys(inputColumnsToComputedColumns).length)
            columnStore = Object.assign(
                columnStore,
                inputColumnsToComputedColumns
            )

        // NB: transforms are *only* run on the root table for now. They will not be rerun later on (after adding or filtering rows, for example)
        if (this.isRoot && this.columnsToTransform.length)
            columnStore = applyTransforms(columnStore, this.columnsToTransform)

        return this.advancedOptions.filterMask
            ? this.advancedOptions.filterMask.apply(columnStore)
            : columnStore
    }

    getValuesFor(columnSlug: ColumnSlug): CoreValueType[] {
        return this.has(columnSlug) ? this.columnStore[columnSlug] : []
    }

    private get blankColumnStore() {
        const columnsObject: CoreColumnStore = {}
        this.columnSlugs.forEach((slug) => {
            columnsObject[slug] = []
        })
        return columnsObject
    }

    @imemo private get delimitedAsColumnStore() {
        const { originalInput, advancedOptions } = this
        const parsed = parseDelimited(
            originalInput as string,
            undefined,
            advancedOptions.rowConversionFunction ??
                makeAutoTypeFn(this._numericColumnSlugs)
        ) as any
        // dsv_parse adds a columns prop to the result we don't want since we handle our own column defs.
        // https://github.com/d3/d3-dsv#dsv_parse
        delete parsed.columns

        const renamedRows = standardizeSlugs(parsed) // todo: pass renamed defs back in.
        return rowsToColumnStore(renamedRows ? renamedRows.rows : parsed)
    }

    private get inputColumnsToComputedColumns() {
        const { colsToCompute } = this
        const columnsObject: CoreColumnStore = {}
        if (!colsToCompute.length) return columnsObject
        const rows = this.inputColumnStoreToRows
        colsToCompute.forEach((def) => {
            columnsObject[def.slug] =
                def.values ?? rows.map((row, index) => def.fn!(row, index)) // Todo: make these not operate on rows
        })

        return columnsObject
    }

    private get inputColumnsToParsedColumnStore() {
        const { inputColumnStore, colsToParse } = this
        const columnsObject: CoreColumnStore = {}
        if (!colsToParse.length) return columnsObject
        const missingCols: CoreColumn[] = []
        let len = 0
        colsToParse.forEach((col) => {
            const { slug } = col
            const unparsedVals = inputColumnStore[slug]
            if (!unparsedVals) {
                missingCols.push(col)
                return
            }
            columnsObject[slug] = unparsedVals.map((val) => col.parse(val))
            len = columnsObject[slug].length
        })

        // If column defs were provided but there were no values provided for those columns, create blank columns the same size
        // as the filled columns.
        missingCols.forEach(
            (col) =>
                (columnsObject[col.slug] = range(0, len).map(() =>
                    col.parse(undefined)
                ))
        )
        return columnsObject
    }

    private get colsToCompute() {
        // We never need to compute on certain transforms
        return TransformsRequiringCompute.has(this.transformCategory)
            ? this.newProvidedColumnDefsToCompute
            : []
    }

    @imemo private get newProvidedColumnDefsToCompute() {
        const cols = this.parent
            ? difference(this.inputColumnDefs, this.parent.defs)
            : this.inputColumnDefs
        return cols.filter((def) => def.fn || def.values)
    }

    private get colsToParse() {
        const { inputType, columnsAsArray, inputColumnStore } = this
        const firstInputRow = makeRowFromColumnStore(0, inputColumnStore)
        if (inputType === InputType.Delimited) {
            const missingTypes = new Set(
                this.getColumns(
                    emptyColumnsInFirstRowInDelimited(
                        this.originalInput as string
                    )
                )
            ) // Our autotyping is poor if the first value in a column is empty
            return columnsAsArray.filter(
                (col) =>
                    col.needsParsing(firstInputRow[col.slug]) ||
                    missingTypes.has(col)
            )
        }

        if (
            inputType === InputType.ColumnStore ||
            this.parent ||
            !firstInputRow
        )
            return []
        // The default behavior is to assume some missing or bad data in user data, so we always parse the full input the first time we load
        // user data, with the exception of computed columns.
        // Todo: measure the perf hit and add a parameter to opt out of this this if you know the data is complete?
        if (this.isRoot) {
            const colsExceptForComputeds = differenceBy(
                columnsAsArray,
                this.newProvidedColumnDefsToCompute,
                (item) => item.slug
            )
            return colsExceptForComputeds
        }

        return columnsAsArray.filter((col) =>
            col.needsParsing(firstInputRow[col.slug])
        )
    }

    @imemo private get numColsToCompute() {
        return this.colsToCompute.length
    }

    toOneDimensionalArray() {
        return flatten(this.toTypedMatrix().slice(1))
    }

    private setColumn(def: COL_DEF_TYPE) {
        const { type, slug } = def
        const ColumnType = (type && ColumnTypeMap[type]) ?? ColumnTypeMap.String
        this._columns.set(slug, new ColumnType(this, def))
    }

    protected transform(
        rowsOrColumnStore: ROW_TYPE[] | CoreColumnStore | CoreMatrix,
        defs: COL_DEF_TYPE[],
        tableDescription: string,
        transformCategory: TransformType,
        filterMask?: FilterMask
    ): this {
        // The combo of the "this" return type and then casting this to any allows subclasses to create transforms of the
        // same type. The "any" typing is very brief (the returned type will have the same type as the instance being transformed).
        return new (this.constructor as any)(rowsOrColumnStore, defs, {
            parent: this,
            tableDescription,
            transformCategory,
            filterMask,
        } as AdvancedOptions)
    }

    // Time between when the parent table finished loading and this table started constructing.
    // A large time may just be due to a transform only happening after a user action, or it
    // could be do to other sync code executing between transforms.
    private get betweenTime(): number {
        return this.parent
            ? this.initTime - (this.parent.initTime + this.parent.timeToLoad)
            : 0
    }

    @imemo get rows() {
        return columnStoreToRows(this.columnStore)
    }

    @imemo get indices() {
        return range(0, this.numRows)
    }

    *[Symbol.iterator]() {
        const { columnStore, numRows } = this
        for (let index = 0; index < numRows; index++) {
            yield makeRowFromColumnStore(index, columnStore)
        }
    }

    getTimesAtIndices(indices: number[]) {
        if (!indices.length) return []
        return this.getValuesAtIndices(this.timeColumn!.slug, indices) as Time[]
    }

    getValuesAtIndices(columnSlug: ColumnSlug, indices: number[]) {
        const values = this.get(columnSlug).allValues
        return indices.map((index) => values[index])
    }

    @imemo get firstRow() {
        return makeRowFromColumnStore(0, this.columnStore)
    }

    @imemo get lastRow() {
        return makeRowFromColumnStore(this.numRows - 1, this.columnStore)
    }

    @imemo get numRows() {
        return this.firstColumnValues.length
    }

    @imemo private get firstColumnValues() {
        return this.firstSlug ? this.getValuesFor(this.firstSlug) : []
    }

    @imemo private get firstSlug() {
        return this.columnSlugs[0]
    }

    @imemo get numColumns() {
        return this.columnSlugs.length
    }

    get(columnSlug: ColumnSlug | undefined): CoreColumn {
        if (columnSlug === undefined)
            return new MissingColumn(this, {
                slug: `undefined_slug`,
            })
        return (
            this._columns.get(columnSlug) ??
            new MissingColumn(this, {
                slug: columnSlug,
            })
        )
    }

    has(columnSlug: ColumnSlug) {
        return this._columns.has(columnSlug)
    }

    getFirstColumnWithType(columnTypeName: ColumnTypeNames) {
        return this.columnsAsArray.find(
            (col) => col.def.type === columnTypeName
        )
    }

    // todo: move this. time methods should not be in CoreTable, in OwidTable instead (which is really TimeSeriesTable).
    // TODO: remove this. Currently we use this to get the right day/year time formatting. For now a chart is either a "day chart" or a "year chart".
    // But we can have charts with multiple time columns. Ideally each place that needs access to the timeColumn, would get the specific column
    // and not the first time column from the table.
    @imemo get timeColumn() {
        // For now, return a day column first if present. But see note above about removing this method.
        return (
            this.columnsAsArray.find(
                (col) => col instanceof ColumnTypeMap.Day
            ) ??
            this.columnsAsArray.find(
                (col) => col instanceof ColumnTypeMap.Date
            ) ??
            this.columnsAsArray.find(
                (col) => col instanceof ColumnTypeMap.Year
            ) ??
            this.get(OwidTableSlugs.time)
        )
    }

    // todo: should be on owidtable
    @imemo get entityNameColumn() {
        return (
            this.getFirstColumnWithType(ColumnTypeNames.EntityName) ??
            this.get(OwidTableSlugs.entityName)
        )
    }

    // todo: should be on owidtable
    @imemo get entityNameSlug() {
        return this.entityNameColumn.slug
    }

    // Todo: remove this. Generally this should not be called until the data is loaded. Even then, all calls should probably be made
    // on the column itself, and not tied tightly to the idea of a time column.
    @imemo get timeColumnFormatFunction() {
        return !this.timeColumn.isMissing
            ? this.timeColumn.formatValue
            : formatYear
    }

    formatTime(value: any) {
        return this.timeColumnFormatFunction(value)
    }

    @imemo private get columnsWithParseErrors() {
        return this.columnsAsArray.filter((col) => col.numInvalidCells)
    }

    @imemo get numColumnsWithInvalidCells() {
        return this.columnsWithParseErrors.length
    }

    @imemo get numInvalidCells() {
        return sum(this.columnsAsArray.map((col) => col.numInvalidCells))
    }

    @imemo get numValidCells() {
        return sum(this.columnsAsArray.map((col) => col.numValues))
    }

    get rootTable(): this {
        return this.parent ? this.parent.rootTable : this
    }

    /**
     * Returns a string map (aka index) where the keys are the combined string values of columnSlug[], and the values
     * are the indices for the rows that match.
     *
     * {country: "USA", population: 100}
     *
     * So `table.rowIndex(["country", "population"]).get("USA 100")` would return [0].
     *
     */
    rowIndex(columnSlugs: ColumnSlug[]) {
        const index = new Map<string, number[]>()
        const keyFn = makeKeyFn(this.columnStore, columnSlugs)
        this.indices.forEach((rowIndex) => {
            // todo: be smarter for string keys
            const key = keyFn(rowIndex)
            if (!index.has(key)) index.set(key, [])
            index.get(key)!.push(rowIndex)
        })
        return index
    }

    /**
     * Returns a map (aka index) where the keys are the values of the indexColumnSlug, and the values
     * are the values of the valueColumnSlug.
     *
     * {country: "USA", population: 100}
     *
     * So `table.valueIndex("country", "population").get("USA")` would return 100.
     *
     */
    protected valueIndex(
        indexColumnSlug: ColumnSlug,
        valueColumnSlug: ColumnSlug
    ) {
        const indexCol = this.get(indexColumnSlug)
        const valueCol = this.get(valueColumnSlug)
        const indexValues = indexCol.allValues
        const valueValues = valueCol.allValues
        const valueIndices = new Set(valueCol.validRowIndices)
        const intersection = indexCol.validRowIndices.filter((index) =>
            valueIndices.has(index)
        )

        const map = new Map<PrimitiveType, PrimitiveType>()
        intersection.forEach((index) => {
            map.set(
                indexValues[index] as PrimitiveType,
                valueValues[index] as PrimitiveType
            )
        })
        return map
    }

    grep(searchStringOrRegex: string | RegExp) {
        return this.rowFilter((row) => {
            const line = Object.values(row).join(" ")
            return typeof searchStringOrRegex === "string"
                ? line.includes(searchStringOrRegex)
                : searchStringOrRegex.test(line)
        }, `Kept rows that matched '${searchStringOrRegex.toString()}'`)
    }

    get opposite() {
        const { parent } = this
        const { filterMask } = this.advancedOptions
        if (!filterMask || !parent) return this
        return this.transform(
            parent.columnStore,
            this.defs,
            `Inversing previous filter`,
            TransformType.InverseFilterRows,
            filterMask.inverse()
        )
    }

    @imemo get oppositeColumns() {
        if (this.isRoot) return this
        const columnsToDrop = new Set(this.columnSlugs)
        const defs = this.parent!.columnsAsArray.filter(
            (col) => !columnsToDrop.has(col.slug)
        ).map((col) => col.def) as COL_DEF_TYPE[]
        return this.transform(
            this.columnStore,
            defs,
            `Inversing previous column filter`,
            TransformType.InverseFilterColumns
        )
    }

    grepColumns(searchStringOrRegex: string | RegExp) {
        const columnsToDrop = this.columnSlugs.filter((slug) => {
            return typeof searchStringOrRegex === "string"
                ? !slug.includes(searchStringOrRegex)
                : !searchStringOrRegex.test(slug)
        })

        return this.dropColumns(
            columnsToDrop,
            `Kept ${
                this.columnSlugs.length - columnsToDrop.length
            } columns that matched '${searchStringOrRegex.toString()}'.`
        )
    }

    rowFilter(
        predicate: (row: ROW_TYPE, index: number) => boolean,
        opName: string
    ) {
        return this.transform(
            this.columnStore,
            this.defs,
            opName,
            TransformType.FilterRows,
            new FilterMask(this.numRows, this.rows.map(predicate)) // Warning: this will be slow
        )
    }

    columnFilter(
        columnSlug: ColumnSlug,
        predicate: (value: CoreValueType, index: number) => boolean,
        opName: string
    ) {
        return this.transform(
            this.columnStore,
            this.defs,
            opName,
            TransformType.FilterRows,
            new FilterMask(
                this.numRows,
                this.getValuesFor(columnSlug).map(predicate)
            )
        )
    }

    sortBy(slugs: ColumnSlug[]) {
        return this.transform(
            sortColumnStore(this.columnStore, slugs),
            this.defs,
            `Sort by ${slugs.join(",")}}`,
            TransformType.SortRows
        )
    }

    sortColumns(slugs: ColumnSlug[]) {
        const first = this.getColumns(slugs)
        const rest = this.columnsAsArray.filter((col) => !first.includes(col))
        return this.transform(
            this.columnStore,
            [...first, ...rest].map((col) => col.def as COL_DEF_TYPE),
            `Sorted columns`,
            TransformType.SortColumns
        )
    }

    reverse() {
        return this.transform(
            reverseColumnStore(this.columnStore),
            this.defs,
            `Reversed row order`,
            TransformType.SortRows
        )
    }

    // Assumes table is sorted by columnSlug. Returns an array representing the starting index of each new group.
    protected groupBoundaries(columnSlug: ColumnSlug) {
        const values = this.get(columnSlug).allValues
        const arr: number[] = []
        let last: CoreValueType
        this.get(columnSlug).allValues.forEach((val, index) => {
            if (val !== last) {
                arr.push(index)
                last = val
            }
        })
        // Include the end of the last group, which doesn't result in a change in value above.
        if (values && values.length) {
            arr.push(values.length)
        }
        return arr
    }

    @imemo get defs() {
        return this.columnsAsArray.map((col) => col.def) as COL_DEF_TYPE[]
    }

    @imemo get columnNames() {
        return this.columnsAsArray.map((col) => col.name)
    }

    @imemo get columnTypes() {
        return this.columnsAsArray.map((col) => col.def.type)
    }

    @imemo get columnJsTypes() {
        return this.columnsAsArray.map((col) => col.jsType)
    }

    @imemo get columnSlugs() {
        return Array.from(this._columns.keys())
    }

    @imemo get numericColumnSlugs() {
        return this._numericColumnSlugs
    }

    private get _numericColumnSlugs() {
        return this._columnsAsArray
            .filter((col) => col instanceof ColumnTypeMap.Numeric)
            .map((col) => col.slug)
    }

    private get _columnsAsArray() {
        return Array.from(this._columns.values())
    }

    @imemo get columnsAsArray() {
        return this._columnsAsArray
    }

    getColumns(slugs: ColumnSlug[]) {
        return slugs.map((slug) => this.get(slug))
    }

    hasColumns(slugs: ColumnSlug[]) {
        return slugs.every((slug) => this.has(slug))
    }

    // Get the min and max for multiple columns at once
    domainFor(slugs: ColumnSlug[]): ValueRange {
        const cols = this.getColumns(slugs)
        const mins = cols.map((col) => col.minValue)
        const maxes = cols.map((col) => col.maxValue)
        return [min(mins), max(maxes)]
    }

    private extract(slugs = this.columnSlugs) {
        return this.rows.map((row) =>
            slugs.map((slug) => (isValid(row[slug]) ? row[slug] : undefined))
        )
    }

    private get isRoot() {
        return !this.parent
    }

    dump(rowLimit = 30) {
        this.dumpPipeline()
        this.dumpColumns()
        this.dumpRows(rowLimit)
    }

    dumpPipeline() {
        // eslint-disable-next-line no-console
        console.table(this.ancestors.map((tb) => tb.explanation))
    }

    dumpColumns() {
        // eslint-disable-next-line no-console
        console.table(this.explainColumns)
    }

    rowsFrom(start: number, end: number) {
        if (start >= this.numRows) return []
        if (end > this.numRows) end = this.numRows
        return range(start, end).map((index) =>
            makeRowFromColumnStore(index, this.columnStore)
        )
    }

    dumpRows(rowLimit = 30) {
        // eslint-disable-next-line no-console
        console.table(this.rowsFrom(0, rowLimit), this.columnSlugs)
    }

    dumpInputTable() {
        // eslint-disable-next-line no-console
        console.table(this.inputAsTable)
    }

    @imemo private get inputType() {
        const { originalInput } = this
        if (typeof originalInput === "string") return InputType.Delimited
        if (Array.isArray(originalInput))
            return Array.isArray(originalInput[0])
                ? InputType.Matrix
                : InputType.RowStore
        return InputType.ColumnStore
    }

    @imemo private get inputColumnStoreToRows() {
        return columnStoreToRows(this.inputColumnStore)
    }

    @imemo private get inputAsTable() {
        const { inputType } = this
        return inputType === InputType.ColumnStore
            ? this.inputColumnStoreToRows
            : inputType === InputType.Matrix
            ? rowsFromMatrix(this.originalInput as CoreMatrix)
            : this.originalInput
    }

    @imemo private get explainColumns() {
        return this.columnsAsArray.map((col) => {
            const {
                slug,
                jsType,
                name,
                numValues,
                numInvalidCells,
                displayName,
                def,
            } = col
            return {
                slug,
                type: def.type,
                jsType,
                name,
                numValues,
                numInvalidCells,
                displayName,
                color: def.color,
            }
        })
    }

    get ancestors(): this[] {
        return this.parent ? [...this.parent.ancestors, this] : [this]
    }

    @imemo private get numColsToParse() {
        return this.colsToParse.length
    }

    private static guids = 0
    private guid = ++CoreTable.guids

    private get explanation() {
        // todo: is there a better way to do this in JS?
        const {
            tableDescription,
            transformCategory,
            guid,
            numColumns,
            numRows,
            betweenTime,
            timeToLoad,
            numColsToParse,
            numColsToCompute,
            numValidCells,
            numInvalidCells,
            numColumnsWithInvalidCells,
        } = this
        return {
            tableDescription: tableDescription.substr(0, 30),
            transformCategory,
            guid,
            numColumns,
            numRows,
            betweenTime,
            timeToLoad,
            numColsToParse,
            numColsToCompute,
            numValidCells,
            numInvalidCells,
            numColumnsWithInvalidCells,
        }
    }

    // Output a pretty table for consles
    toAlignedTextTable(options?: AlignedTextTableOptions) {
        return toAlignedTextTable(this.columnSlugs, this.rows, options)
    }

    toMarkdownTable() {
        return toMarkdownTable(this.columnSlugs, this.rows)
    }

    toDelimited(
        delimiter: string = ",",
        columnSlugs = this.columnSlugs,
        rows = this.rows
    ) {
        return toDelimited(delimiter, columnSlugs, rows)
    }

    toCsvWithColumnNames() {
        const delimiter = ","
        const header =
            this.columnsAsArray
                .map((col) => csvEscape(col.name))
                .join(delimiter) + "\n"
        const body = this.rows
            .map((row) =>
                this.columnsAsArray.map(
                    (col) => col.formatForCsv(row[col.slug]) ?? ""
                )
            )
            .map((row) => row.join(delimiter))
            .join("\n")
        return header + body
    }

    // Get all the columns that only have 1 value
    get constantColumns() {
        return this.columnsAsArray.filter((col) => col.isConstant)
    }

    rowsAt(indices: number[]) {
        const { columnStore } = this
        return indices.map((index) =>
            makeRowFromColumnStore(index, columnStore)
        )
    }

    findRows(query: CoreQuery) {
        return this.rowsAt(this.findRowsIndices(query))
    }

    findRowsIndices(query: CoreQuery) {
        const slugs = Object.keys(query)
        if (!slugs.length) return this.indices
        const arrs = this.getColumns(slugs).map((col) =>
            col.indicesWhere(query[col.slug])
        )
        return intersection(...arrs)
    }

    indexOf(row: ROW_TYPE) {
        return this.findRowsIndices(row)[0] ?? -1
    }

    where(query: CoreQuery) {
        const rows = this.findRows(query)
        return this.transform(
            rows,
            this.defs,
            `Selecting ${rows.length} rows where ${queryParamsToStr(
                query as any
            ).substr(1)}`,
            TransformType.FilterRows
        )
    }

    appendRows(rows: ROW_TYPE[], opDescription: string) {
        return this.concat(
            [new (this.constructor as any)(rows, this.defs) as CoreTable],
            opDescription
        )
    }

    limit(howMany: number, offset: number = 0) {
        const start = offset
        const end = offset + howMany
        return this.transform(
            this.columnStore,
            this.defs,
            `Kept ${howMany} rows starting at ${offset}`,
            TransformType.FilterRows,
            new FilterMask(
                this.numRows,
                this.indices.map((index) => index >= start && index < end)
            )
        )
    }

    updateDefs(fn: (def: COL_DEF_TYPE) => COL_DEF_TYPE) {
        return this.transform(
            this.columnStore,
            this.defs.map(fn),
            `Updated column defs`,
            TransformType.UpdateColumnDefs
        )
    }

    limitColumns(howMany: number, offset: number = 0) {
        const slugs = this.columnSlugs.slice(offset, howMany + offset)
        return this.dropColumns(
            slugs,
            `Kept ${howMany} columns and dropped '${slugs}'`
        )
    }

    dropConstantColumns() {
        const slugs = this.constantColumns.map((col) => col.slug)
        return this.dropColumns(slugs, `Dropped constant columns '${slugs}'`)
    }

    select(slugs: ColumnSlug[]) {
        const columnsToKeep = new Set(slugs)
        const defs = this.columnsAsArray
            .filter((col) => columnsToKeep.has(col.slug))
            .map((col) => col.def) as COL_DEF_TYPE[]
        return this.transform(
            this.columnStore,
            defs,
            `Kept columns '${slugs}'`,
            TransformType.FilterColumns
        )
    }

    dropColumns(slugs: ColumnSlug[], message?: string) {
        const columnsToDrop = new Set(slugs)
        const newStore = {
            ...this.columnStore,
        }
        const defs = this.columnsAsArray
            .filter((col) => !columnsToDrop.has(col.slug))
            .map((col) => col.def) as COL_DEF_TYPE[]
        slugs.forEach((slug) => {
            delete newStore[slug]
        })
        return this.transform(
            newStore,
            defs,
            message ?? `Dropped columns '${slugs}'`,
            TransformType.FilterColumns
        )
    }

    @imemo get duplicateRowIndices() {
        const keyFn = makeKeyFn(this.columnStore, this.columnSlugs)
        const dupeSet = new Set()
        const dupeIndices: number[] = []
        this.indices.forEach((rowIndex) => {
            const key = keyFn(rowIndex)
            if (dupeSet.has(key)) dupeIndices.push(rowIndex)
            else dupeSet.add(key)
        })
        return dupeIndices
    }

    dropDuplicateRows() {
        return this.dropRowsAt(this.duplicateRowIndices)
    }

    isRowEmpty(index: number) {
        const { columnStore } = this
        return (
            this.columnSlugs
                .map((slug) => columnStore[slug][index])
                .filter((value) => isValid(value) && value !== "").length === 0
        )
    }

    dropEmptyRows() {
        return this.dropRowsAt(
            this.indices
                .map((index) => (this.isRowEmpty(index) ? index : null))
                .filter(isPresent)
        )
    }

    renameColumn(oldSlug: ColumnSlug, newSlug: ColumnSlug) {
        return this.renameColumns({ [oldSlug]: newSlug })
    }

    // Todo: improve typings. After renaming a column the row interface should change. Applies to some other methods as well.
    renameColumns(columnRenameMap: { [columnSlug: string]: ColumnSlug }) {
        const oldSlugs = Object.keys(columnRenameMap)
        const newSlugs = Object.values(columnRenameMap)

        const message =
            `Renamed ` +
            oldSlugs
                .map((name, index) => `'${name}' to '${newSlugs[index]}'`)
                .join(" and ")

        return this.transform(
            renameColumnStore(this.columnStore, columnRenameMap),
            this.defs.map((def) =>
                oldSlugs.indexOf(def.slug) > -1
                    ? {
                          ...def,
                          slug: newSlugs[oldSlugs.indexOf(def.slug)],
                      }
                    : def
            ),
            message,
            TransformType.RenameColumns
        )
    }

    dropRowsAt(indices: number[], message?: string) {
        return this.transform(
            this.columnStore,
            this.defs,
            message ?? `Dropping ${indices.length} rows`,
            TransformType.FilterRows,
            new FilterMask(this.numRows, indices, false)
        )
    }

    // for testing. Preserves ordering.
    dropRandomRows(howMany = 1, seed = Date.now()) {
        if (!howMany) return this // todo: clone?
        const indexesToDrop = getDropIndexes(this.numRows, howMany, seed)
        return this.dropRowsAt(
            Array.from(indexesToDrop.values()),
            `Dropping a random ${howMany} rows`
        )
    }

    replaceNonPositiveCellsForLogScale(columnSlugs: ColumnSlug[] = []) {
        return this.transform(
            replaceNonPositives(this.columnStore, columnSlugs),
            this.defs,
            `Replaced negative or zero cells across columns ${columnSlugs.join(
                " and "
            )}`,
            TransformType.UpdateRows
        )
    }

    replaceRandomCells(
        howMany = 1,
        columnSlugs: ColumnSlug[] = [],
        seed = Date.now(),
        replacementGenerator: () => any = () =>
            InvalidCellTypes.DroppedForTesting
    ) {
        return this.transform(
            replaceRandomCellsInColumnStore(
                this.columnStore,
                howMany,
                columnSlugs,
                seed,
                replacementGenerator
            ),
            this.defs,
            `Replaced a random ${howMany} cells in ${columnSlugs.join(
                " and "
            )}`,
            TransformType.UpdateRows
        )
    }

    dropRandomPercent(dropHowMuch = 1, seed = Date.now()) {
        return this.dropRandomRows(
            Math.floor((dropHowMuch / 100) * this.numRows),
            seed
        )
    }

    isGreaterThan(
        columnSlug: ColumnSlug,
        value: PrimitiveType,
        opName?: string
    ) {
        return this.columnFilter(
            columnSlug,
            (colValue) => colValue > value,
            opName ?? `Filter where ${columnSlug} > ${value}`
        )
    }

    filterNegativesForLogScale(columnSlug: ColumnSlug) {
        return this.isGreaterThan(
            columnSlug,
            0,
            `Remove rows if ${columnSlug} is <= 0 for log scale`
        )
    }

    filterNegatives(slug: ColumnSlug) {
        return this.columnFilter(
            slug,
            (value) => value >= 0,
            `Filter negative values for ${slug}`
        )
    }

    appendColumns(defs: COL_DEF_TYPE[]) {
        return this.transform(
            this.columnStore,
            this.defs.concat(defs),
            `Appended columns ${defs
                .map((def) => `'${def.slug}'`)
                .join(" and ")}`,
            TransformType.AppendColumns
        )
    }

    duplicateColumn(slug: ColumnSlug, overrides: COL_DEF_TYPE) {
        return this.transform(
            {
                ...this.columnStore,
                [overrides.slug]: this.columnStore[slug],
            },
            this.defs.concat([
                {
                    ...this.get(slug).def,
                    ...overrides,
                },
            ]),
            `Duplicated column '${slug}' to column '${overrides.slug}'`,
            TransformType.AppendColumns
        )
    }

    transpose(
        by: ColumnSlug,
        columnTypeNameForNewColumns = ColumnTypeNames.Numeric
    ) {
        const newColumnSlugs = [by, ...this.get(by).uniqValues]
        const newColumnDefs = newColumnSlugs.map((slug) => {
            if (slug === by) return { slug }
            return {
                type: columnTypeNameForNewColumns,
                slug,
            }
        }) as COL_DEF_TYPE[]
        const newRowValues = this.columnsAsArray
            .filter((col) => col.slug !== by)
            .map((col) => [col.slug, ...col.allValues])
        return this.transform(
            [newColumnSlugs, ...newRowValues],
            newColumnDefs,
            `Transposed`,
            TransformType.Transpose
        )
    }

    columnIntersection(tables: CoreTable[]) {
        return intersection(
            this.columnSlugs,
            ...tables.map((table) => table.columnSlugs)
        )
    }

    private intersectingRowIndices(tables: CoreTable[]) {
        const columnSlugs = this.columnIntersection(tables)
        if (!columnSlugs.length) return []
        const thisIndex = this.rowIndex(columnSlugs)
        const indices = [
            thisIndex,
            ...tables.map((table) => table.rowIndex(columnSlugs)),
        ]
        const keys = intersectionOfSets(
            indices.map((index) => new Set(index.keys()))
        )
        return Array.from(keys).map((key) => thisIndex.get(key)![0]) // Only include first match if many b/c we are treating tables as sets here
    }

    intersection(tables: CoreTable[]) {
        return this.transform(
            this.columnStore,
            this.defs,
            `Keeping only rows also in all tables`,
            TransformType.FilterRows,
            new FilterMask(
                this.numRows,
                this.intersectingRowIndices(tables),
                true
            )
        )
    }

    difference(tables: CoreTable[]) {
        return this.transform(
            this.columnStore,
            this.defs,
            `Keeping only rows not in all other tables`,
            TransformType.FilterRows,
            new FilterMask(
                this.numRows,
                this.intersectingRowIndices(tables),
                false
            )
        )
    }

    appendColumnsIfNew(defs: COL_DEF_TYPE[]) {
        return this.appendColumns(defs.filter((def) => !this.has(def.slug)))
    }

    toMatrix() {
        const slugs = this.columnSlugs
        const rows = this.rows.map((row) =>
            slugs.map((slug) => (isValid(row[slug]) ? row[slug] : undefined))
        )
        return [this.columnSlugs, ...rows]
    }

    // Same as toMatrix, but preserves error types
    toTypedMatrix() {
        const slugs = this.columnSlugs
        const rows = this.rows.map((row) => slugs.map((slug) => row[slug]))
        return [this.columnSlugs, ...rows]
    }

    defToObject() {
        const output: any = {}
        this.columnsAsArray.forEach((col) => {
            output[col.slug] = col.def
        })
        return output
    }

    toJs() {
        return {
            columns: this.defToObject(),
            rows: this.rows,
        }
    }

    private join(
        destinationTable: CoreTable,
        sourceTable: CoreTable,
        by?: ColumnSlug[]
    ) {
        by =
            by ??
            intersection(sourceTable.columnSlugs, destinationTable.columnSlugs)
        const columnSlugsToAdd = difference(
            sourceTable.columnSlugs,
            destinationTable.columnSlugs
        )
        const defsToAdd = sourceTable
            .getColumns(columnSlugsToAdd)
            .map((col) => {
                const def = { ...col.def }
                def.values = []
                return def
            }) as COL_DEF_TYPE[]

        const rightIndex = sourceTable.rowIndex(by)
        const sourceColumns = sourceTable.columnStore
        const keyFn = makeKeyFn(destinationTable.columnStore, by)

        destinationTable.indices.forEach((rowIndex) => {
            const matchingRightRowIndex = rightIndex.get(keyFn(rowIndex))
            defsToAdd.forEach((def) => {
                if (matchingRightRowIndex !== undefined)
                    def.values?.push(
                        sourceColumns[def.slug][matchingRightRowIndex[0]]
                    )
                // todo: use first or last match?
                else
                    def.values?.push(
                        InvalidCellTypes.NoMatchingValueAfterJoin as any
                    )
            })
        })
        return defsToAdd
    }

    concat(tables: CoreTable[], message = `Combined tables`) {
        const all = [this, ...tables] as CoreTable[]
        const defs = flatten(all.map((table) => table.defs)) as COL_DEF_TYPE[]
        return this.transform(
            concatColumnStores(all.map((table) => table.columnStore)),
            uniqBy(defs, (def) => def.slug),
            message,
            TransformType.Concat
        )
    }

    complete(columnSlugs: ColumnSlug[]): this {
        const index = this.rowIndex(columnSlugs)
        const cols = this.getColumns(columnSlugs)
        const product = cartesianProduct(...cols.map((col) => col.uniqValues))
        const toAdd = product.filter((row) => !index.has(row.join(" ")))
        return this.appendRows(
            rowsFromMatrix([columnSlugs, ...toAdd]),
            `Append missing combos of ${columnSlugs}`
        )
    }

    leftJoin(rightTable: CoreTable, by?: ColumnSlug[]): this {
        return this.appendColumns(this.join(this, rightTable, by))
    }

    rightJoin(rightTable: CoreTable, by?: ColumnSlug[]): this {
        return rightTable.leftJoin(this, by) as any // todo: change parent?
    }

    innerJoin(rightTable: CoreTable, by?: ColumnSlug[]) {
        const defs = this.join(this, rightTable, by)
        const newValues = defs.map((def) => def.values)
        const rowsToDrop: number[] = []
        newValues.forEach((col) => {
            col?.forEach((value, index) => {
                if (
                    (value as any) === InvalidCellTypes.NoMatchingValueAfterJoin
                )
                    rowsToDrop.push(index)
            })
        })
        return this.appendColumns(defs).dropRowsAt(rowsToDrop)
    }

    fullJoin(rightTable: CoreTable, by?: ColumnSlug[]): this {
        return this.leftJoin(rightTable, by)
            .concat([rightTable.leftJoin(this, by)])
            .dropDuplicateRows()
    }

    union(tables: CoreTable[]) {
        return this.concat(tables).dropDuplicateRows()
    }

    indexBy(slug: ColumnSlug) {
        const map = new Map<CoreValueType, number[]>()
        this.getValuesFor(slug).map((value, index) => {
            if (!map.has(value)) map.set(value, [])
            map.get(value)!.push(index)
        })
        return map
    }

    groupBy(by: ColumnSlug) {
        const index = this.indexBy(by)
        return Array.from(index.keys()).map((groupName) =>
            this.transform(
                this.columnStore,
                this.defs,
                `Rows for group ${groupName}`,
                TransformType.FilterRows,
                new FilterMask(this.numRows, index.get(groupName)!)
            )
        )
    }

    reduce(reductionMap: ReductionMap) {
        const lastRow = { ...this.lastRow }
        Object.keys(reductionMap).forEach((slug) => {
            const prop = reductionMap[slug]
            const col = this.get(slug)
            if (typeof prop === "string") lastRow[slug] = col[prop]
            else lastRow[slug] = prop(col)
        })
        return this.transform(
            rowsToColumnStore([lastRow]),
            this.defs,
            `Reduced table`,
            TransformType.Reduce
        )
    }
}

interface ReductionMap {
    [columnSlug: string]:
        | ReductionTypes
        | ((column: CoreColumn) => CoreValueType)
}

type ReductionTypes = keyof CoreColumn

class FilterMask {
    private mask: boolean[]
    private numRows: number
    constructor(
        numRows: number,
        input: boolean[] | number[],
        keepThese = true
    ) {
        this.numRows = numRows
        if (typeof input[0] === "boolean") this.mask = input as boolean[]
        else {
            const set = new Set(input as number[])
            this.mask = range(0, numRows).map((index) =>
                set.has(index) ? keepThese : !keepThese
            )
        }
    }

    inverse() {
        return new FilterMask(
            this.numRows,
            this.mask.map((bit) => !bit)
        )
    }

    apply(columnStore: CoreColumnStore) {
        const columnsObject: CoreColumnStore = {}
        Object.keys(columnStore).forEach((slug) => {
            columnsObject[slug] = columnStore[slug].filter(
                (slug, index) => this.mask[index]
            )
        })
        return columnsObject
    }
}<|MERGE_RESOLUTION|>--- conflicted
+++ resolved
@@ -70,10 +70,7 @@
     TransformType.AppendRows,
     TransformType.AppendColumns,
     TransformType.UpdateRows,
-<<<<<<< HEAD
-=======
     TransformType.UpdateColumnDefsAndApply,
->>>>>>> 2efc6949
 ])
 
 interface AdvancedOptions {
