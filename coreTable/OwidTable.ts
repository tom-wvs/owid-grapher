import { LegacyVariablesAndEntityKey } from "./LegacyVariableCode"
import {
    max,
    min,
    intersectionOfSets,
    findClosestTimeIndex,
    sumBy,
    flatten,
    uniq,
    sortNumeric,
    isPresent,
    sortedIndexBy,
    last,
    keyBy,
    groupBy,
    isNumber,
} from "grapher/utils/Util"
import {
    ColumnSlug,
    Integer,
    Time,
    TransformType,
    CoreColumnStore,
    Color,
} from "coreTable/CoreTableConstants"
import { ColumnTypeNames } from "coreTable/CoreColumnDef"
import { CoreTable } from "./CoreTable"
import { populationMap } from "./PopulationMap"
import { LegacyGrapherInterface } from "grapher/core/GrapherInterface"
import {
    EntityName,
    OwidColumnDef,
    OwidRow,
    OwidTableSlugs,
} from "./OwidTableConstants"
import {
    legacyToOwidTableAndDimensions,
    makeAnnotationsSlug,
} from "./LegacyToOwidTable"
import { InvalidCell, InvalidCellTypes, isValid } from "./InvalidCells"
import {
    AlignedTextTableOptions,
    toAlignedTextTable,
} from "./CoreTablePrinters"
import { TimeBound } from "grapher/utils/TimeBounds"
import {
    getOriginalTimeColumnSlug,
    makeOriginalTimeSlugFromColumnSlug,
    timeColumnSlugFromColumnDef,
} from "./OwidTableUtil"
import {
    imemo,
    linearInterpolation,
    toleranceInterpolation,
    replaceDef,
    InterpolationProvider,
} from "./CoreTableUtils"
import { CoreColumn, ColumnTypeMap } from "./CoreTableColumns"
import { OwidSourceProps } from "./OwidSource"

// An OwidTable is a subset of Table. An OwidTable always has EntityName, EntityCode, EntityId, and Time columns,
// and value column(s). Whether or not we need in the long run is uncertain and it may just be a stepping stone
// to go from our Variables paradigm to the Table paradigm.
export class OwidTable extends CoreTable<OwidRow, OwidColumnDef> {
    entityType = "Country"

    @imemo get availableEntityNames() {
        return Array.from(this.availableEntityNameSet)
    }

    @imemo get availableEntityNameSet() {
        return new Set(this.entityNameColumn.uniqValues)
    }

    // todo: can we remove at some point?
    @imemo get entityIdToNameMap() {
        return this.valueIndex(
            this.entityIdColumn.slug,
            this.entityNameColumn.slug
        ) as Map<number, string>
    }

    // todo: can we remove at some point?
    @imemo get entityCodeToNameMap() {
        return this.valueIndex(
            this.entityCodeColumn.slug,
            this.entityNameColumn.slug
        ) as Map<string, string>
    }

    // todo: can we remove at some point?
    @imemo get entityNameToIdMap() {
        return this.valueIndex(
            this.entityNameColumn.slug,
            this.entityIdColumn.slug
        ) as Map<string, number>
    }

    // todo: can we remove at some point?
    @imemo get entityNameToCodeMap() {
        return this.valueIndex(
            this.entityNameColumn.slug,
            this.entityCodeColumn.slug
        ) as Map<string, string>
    }

    @imemo get maxTime() {
        return last(this.allTimes)
    }

    @imemo get entityIdColumn() {
        return (
            this.getFirstColumnWithType(ColumnTypeNames.EntityId) ??
            this.get(OwidTableSlugs.entityId)
        )
    }

    @imemo get entityCodeColumn() {
        return (
            this.getFirstColumnWithType(ColumnTypeNames.EntityCode) ??
            this.get(OwidTableSlugs.entityCode)
        )
    }

    @imemo get minTime() {
        return this.allTimes[0]
    }

    @imemo private get allTimes(): Time[] {
        return this.sortedByTime.get(this.timeColumn.slug).parsedValues
    }

    @imemo get hasDayColumn() {
        return this.has(OwidTableSlugs.day)
    }

    @imemo get rowIndicesByEntityName() {
        return this.rowIndex([this.entityNameSlug])
    }

    // todo: instead of this we should probably make annotations another property on charts—something like "annotationsColumnSlugs"
    getAnnotationColumnForColumn(columnSlug: ColumnSlug) {
        const def = this.get(columnSlug).def as OwidColumnDef
        const slug =
            (def && def.annotationsColumnSlug) ??
            makeAnnotationsSlug(columnSlug)
        return this.get(slug)
    }

    getTimesUniqSortedAscForColumns(columnSlugs: ColumnSlug[]) {
        // todo: should be easy to speed up if necessary.
        return sortNumeric(
            uniq(
                flatten(
                    this.getColumns(columnSlugs)
                        .filter((col) => col)
                        .map((col) => col.uniqTimesAsc)
                )
            )
        )
    }

    timeDomainFor(slugs: ColumnSlug[]): [Time | undefined, Time | undefined] {
        const cols = this.getColumns(slugs)
        const mins = cols.map((col) => col.minTime)
        const maxes = cols.map((col) => col.maxTime)
        return [min(mins), max(maxes)]
    }

    filterByEntityNames(names: EntityName[]) {
        const namesSet = new Set(names)
        return this.columnFilter(
            this.entityNameSlug,
            (value) => namesSet.has(value as string),
            `Filter out all entities except '${names}'`
        )
    }

    // Does a stable sort by time. You can refer to this table for fast time filtering.
    @imemo private get sortedByTime() {
        if (this.timeColumn.isMissing) return this
        return this.sortBy([this.timeColumn.slug])
    }

    filterByTimeRange(start: TimeBound, end: TimeBound): this {
        // We may want to do this time adjustment in Grapher instead of here.
        const adjustedStart = start === Infinity ? this.maxTime! : start
        const adjustedEnd = end === -Infinity ? this.minTime! : end

        const sortedTable = this.sortedByTime
        const rowsSortedByTime = sortedTable.rows

        // todo: we should set a time column onload so we don't have to worry about it again.
        const timeColumnSlug = this.timeColumn?.slug || OwidTableSlugs.time
        const firstRowIndex = sortedIndexBy(
            rowsSortedByTime,
            { [timeColumnSlug]: adjustedStart } as any,
            (row) => row[timeColumnSlug]
        )
        const lastRowIndex = sortedIndexBy(
            rowsSortedByTime,
            { [timeColumnSlug]: adjustedEnd + 1 } as any,
            (row) => row[timeColumnSlug]
        )

        // NB: this one does something tricky in that it is a 2 step transform. Probably want to do indexes instead.
        return sortedTable.transform(
            rowsSortedByTime.slice(firstRowIndex, lastRowIndex),
            this.defs,
            `Keep only rows with Time between ${adjustedStart} - ${adjustedEnd}`,
            TransformType.FilterRows
        )
    }

    filterByTargetTimes(targetTimes: Time[], tolerance: Integer = 0) {
        const timeColumn = this.timeColumn!
        const timeValues = timeColumn.allValues
        const entityNameToIndices = this.rowIndicesByEntityName
        const matchingIndices = new Set<number>()
        this.availableEntityNames.forEach((entityName) => {
            const indices = entityNameToIndices.get(entityName) || []
            const allTimes = indices.map(
                (index) => timeValues[index]
            ) as number[]

            targetTimes.forEach((targetTime) => {
                const index = findClosestTimeIndex(
                    allTimes,
                    targetTime,
                    tolerance
                )
                if (index !== undefined) matchingIndices.add(indices[index])
            })
        })

        return this.columnFilter(
            this.entityNameSlug,
            (row, index) => matchingIndices.has(index),
            `Keep a row for each entity for each of the closest times ${targetTimes.join(
                ", "
            )} with tolerance ${tolerance}`
        )
    }

    dropRowsWithInvalidValuesForColumn(slug: ColumnSlug) {
        return this.columnFilter(
            slug,
            (value) => isValid(value),
            `Drop rows with empty or invalid values in ${slug} column`
        )
    }

    dropRowsWithInvalidValuesForAnyColumn(slugs: ColumnSlug[]) {
        return this.rowFilter(
            (row) => slugs.every((slug) => isValid(row[slug])),
            `Drop rows with empty or invalid values in any column: ${slugs.join(
                ", "
            )}`
        )
    }

    dropRowsWithInvalidValuesForAllColumns(slugs: ColumnSlug[]) {
        return this.rowFilter(
            (row) => slugs.some((slug) => isValid(row[slug])),
            `Drop rows with empty or invalid values in every column: ${slugs.join(
                ", "
            )}`
        )
    }

    private sumsByTime(columnSlug: ColumnSlug) {
        const timeValues = this.timeColumn.parsedValues
        const values = this.get(columnSlug).parsedValues as number[]
        const map = new Map<number, number>()
        timeValues.forEach((time, index) =>
            map.set(time, (map.get(time) ?? 0) + values[index])
        )
        return map
    }

    // todo: this needs tests (and/or drop in favor of someone else's package)
    // Shows how much each entity contributed to the given column for each time period
    toPercentageFromEachEntityForEachTime(columnSlug: ColumnSlug) {
        if (!this.has(columnSlug)) return this
        const timeColumn = this.timeColumn!
        const col = this.get(columnSlug)
        const timeTotals = this.sumsByTime(columnSlug)
        const timeValues = timeColumn.parsedValues
        const newDefs = replaceDef(this.defs, [
            {
                ...col.def,
                type: ColumnTypeNames.Percentage,
            },
        ])
        const newColumnStore: CoreColumnStore = {
            ...this.columnStore,
            [columnSlug]: this.columnStore[columnSlug].map((val, index) => {
                const timeTotal = timeTotals.get(timeValues[index])
                if (timeTotal === 0) return InvalidCellTypes.DivideByZeroError
                return (100 * (val as number)) / timeTotal!
            }),
        }
<<<<<<< HEAD
        return this.transform(
            newColumnStore,
            newDefs,
            `Transformed ${columnSlug} column to be % contribution of each entity for that time`,
            TransformType.UpdateColumnDefs
=======

        return new OwidTable(
            this.columnStore,
            replaceDef(this.defs, [newDef]),
            {
                parent: this,
                tableDescription: `Transformed ${columnSlug} column to be % contribution of each entity for that time`,
                transformCategory: TransformType.UpdateColumnDefsAndApply,
            }
>>>>>>> 2efc6949
        )
    }

    // If you want to see how much each column contributed to the entity for that year, use this.
    // NB: Uses absolute value. So if one entity added 100, and another -100, they both would have contributed "50%" to that year.
    // Otherwise we'd have NaN.
    toPercentageFromEachColumnForEachEntityAndTime(columnSlugs: ColumnSlug[]) {
        columnSlugs = columnSlugs.filter((slug) => this.has(slug))
        if (!columnSlugs.length) return this

        const newDefs = this.defs.map((def) => {
            if (columnSlugs.includes(def.slug))
                return { ...def, type: ColumnTypeNames.RelativePercentage }
            return def
        })

        const columnStore = this.columnStore
        const columnStorePatch: CoreColumnStore = {}

        const totals = new Array(this.numRows).fill(0).map((_, i) =>
            sumBy(columnSlugs, (slug) => {
                const value = columnStore[slug][i]
                return isNumber(value) ? Math.abs(value) : 0
            })
        )

        columnSlugs.forEach((slug) => {
            columnStorePatch[slug] = columnStore[slug].map((value, i) => {
                const total = totals[i]
                if (!isNumber(value) || !isNumber(total)) return value
                if (total === 0) return InvalidCellTypes.DivideByZeroError
                return (100 * Math.abs(value)) / total
            })
        })

        const newColumnStore = {
            ...columnStore,
            ...columnStorePatch,
        }

        return this.transform(
            newColumnStore,
            newDefs,
            `Transformed columns from absolute numbers to % of abs sum of ${columnSlugs.join(
                ","
            )} `,
            TransformType.UpdateColumnDefs
        )
    }

    // todo: this needs tests (and/or drop in favor of someone else's package)
    // If you wanted to build a table showing something like GDP growth relative to 1950, use this.
    toTotalGrowthForEachColumnComparedToStartTime(
        startTimeBound: TimeBound,
        columnSlugs: ColumnSlug[]
    ) {
        if (this.timeColumn.isMissing) return this
        const timeColumnSlug = this.timeColumn.slug
        const newDefs = this.defs.map((def) => {
            if (columnSlugs.includes(def.slug))
                return { ...def, type: ColumnTypeNames.PercentChangeOverTime }
            return def
        })
        const newRows = flatten(
            Object.values(
                groupBy(
                    this.sortedByTime.rows,
                    (row) => row[this.entityNameSlug]
                )
            ).map((rowsForSingleEntity) => {
                columnSlugs.forEach((valueSlug) => {
                    let comparisonValue: number
                    rowsForSingleEntity = rowsForSingleEntity.map(
                        (row: Readonly<OwidRow>) => {
                            const newRow = {
                                ...row,
                            }

                            const value = row[valueSlug]

                            if (row[timeColumnSlug] < startTimeBound) {
                                newRow[valueSlug] =
                                    InvalidCellTypes.MissingValuePlaceholder
                            } else if (!isNumber(value)) {
                                newRow[valueSlug] =
                                    InvalidCellTypes.NaNButShouldBeNumber
                            } else if (comparisonValue !== undefined) {
                                // Note: comparisonValue can be negative!
                                // +value / -comparisonValue = negative growth, which is incorrect.
                                newRow[valueSlug] =
                                    (100 * (value - comparisonValue)) /
                                    Math.abs(comparisonValue)
                            } else if (value === 0) {
                                newRow[valueSlug] =
                                    InvalidCellTypes.MissingValuePlaceholder
                            } else {
                                comparisonValue = value
                                newRow[valueSlug] = 0
                            }

                            return newRow
                        }
                    )
                })
                return rowsForSingleEntity
            })
        )

        return this.transform(
            newRows,
            newDefs,
            `Transformed columns from absolute values to % of time ${startTimeBound} for columns ${columnSlugs.join(
                ","
            )} `,
            TransformType.UpdateColumnDefs
        )
    }

    // Return slugs that would be good to chart
    @imemo get suggestedYColumnSlugs() {
        const skips = new Set<ColumnSlug>([
            OwidTableSlugs.entityId,
            OwidTableSlugs.time,
            OwidTableSlugs.year,
            OwidTableSlugs.day,
        ])
        return this.numericColumnSlugs.filter((slug) => !skips.has(slug))
    }

    // Give our users a clean CSV of each Grapher. Assumes an Owid Table with entityName.
    toPrettyCsv() {
        return this.dropConstantColumns()
            .dropColumns([
                OwidTableSlugs.entityId,
                OwidTableSlugs.time,
                OwidTableSlugs.entityColor,
            ])
            .sortBy([this.entityNameSlug])
            .toCsvWithColumnNames()
    }

    // Pretty print all column sources (currently just used in debugging)
    sourcesTable(options: AlignedTextTableOptions) {
        const header = Object.values(OwidSourceProps)
        return toAlignedTextTable(
            [`slug`, ...header],
            this.defs.map((def) => {
                return { ...def.source, slug: def.slug }
            }),
            options
        )
    }

    @imemo get entityNameColorIndex() {
        return this.valueIndex(
            this.entityNameSlug,
            OwidTableSlugs.entityColor
        ) as Map<EntityName, Color>
    }

    getColorForEntityName(entityName: EntityName) {
        return this.entityNameColorIndex.get(entityName)
    }

    @imemo get columnDisplayNameToColorMap() {
        return keyBy(this.columnsAsArray, (col) => col.displayName)
    }

    getColorForColumnByDisplayName(displayName: string) {
        return this.columnDisplayNameToColorMap[displayName]?.def.color
    }

    // This assumes the table is sorted where the times for entity names go in asc order.
    // The whole table does not have to be sorted by time.
    getLatestValueForEntity(entityName: EntityName, columnSlug: ColumnSlug) {
        const indices = this.rowIndicesByEntityName.get(entityName)!
        const values = this.get(columnSlug).allValues
        const descending = indices.slice().reverse()
        const index = descending.find(
            (index) => !(values[index] instanceof InvalidCell)
        )
        return index !== undefined ? values[index] : undefined
    }

    entitiesWith(columnSlugs: ColumnSlug[]): Set<EntityName> {
        if (!columnSlugs.length) return new Set()
        if (columnSlugs.length === 1)
            return new Set(this.get(columnSlugs[0]).uniqEntityNames)

        return intersectionOfSets<EntityName>(
            columnSlugs.map((slug) => new Set(this.get(slug).uniqEntityNames))
        )
    }

    // Retrieves the two columns `columnSlug` and `timeColumnSlug` from the table and
    // passes their values to the respective interpolation method.
    // `withAllRows` is expected to be completed and sorted.
    private interpolate<K>(
        withAllRows: this,
        columnSlug: ColumnSlug,
        timeColumnSlug: ColumnSlug,
        interpolation: InterpolationProvider<K>,
        context: K
    ) {
        const groupBoundaries = withAllRows.groupBoundaries(
            OwidTableSlugs.entityName
        )
        const newValues = withAllRows
            .get(columnSlug)
            .allValues.slice() as number[]
        const newTimes = withAllRows
            .get(timeColumnSlug)
            .allValues.slice() as Time[]

        groupBoundaries.forEach((_, index) => {
            interpolation(
                newValues,
                newTimes,
                context,
                groupBoundaries[index],
                groupBoundaries[index + 1]
            )
        })

        return {
            values: newValues,
            times: newTimes,
        }
    }

    // TODO generalize `interpolateColumnWithTolerance` and `interpolateColumnLinearly` more
    // There are finicky details in both of them that complicate this
    interpolateColumnWithTolerance(
        columnSlug: ColumnSlug,
        toleranceOverride?: number
    ) {
        // If the column doesn't exist, return the table unchanged.
        if (!this.has(columnSlug)) return this

        const column = this.get(columnSlug)
        const columnDef = column.def as OwidColumnDef
        const tolerance = toleranceOverride ?? column.display.tolerance ?? 0

        const timeColumnOfTable = !this.timeColumn.isMissing
            ? this.timeColumn
            : // CovidTable does not have a day or year column so we need to use time.
              (this.get(OwidTableSlugs.time) as CoreColumn)

        const maybeTimeColumnOfValue =
            getOriginalTimeColumnSlug(this, columnSlug) ??
            timeColumnSlugFromColumnDef(columnDef)
        const timeColumnOfValue = this.get(maybeTimeColumnOfValue)
        const originalTimeSlug = makeOriginalTimeSlugFromColumnSlug(columnSlug)

        let columnStore: CoreColumnStore
        if (tolerance) {
            const withAllRows = this.complete([
                OwidTableSlugs.entityName,
                timeColumnOfTable.slug,
            ]).sortBy([OwidTableSlugs.entityName, timeColumnOfTable.slug])

            const interpolationResult = this.interpolate(
                withAllRows,
                columnSlug,
                timeColumnOfValue.slug,
                toleranceInterpolation,
                { timeTolerance: tolerance }
            )

            columnStore = {
                ...withAllRows.columnStore,
                [columnSlug]: interpolationResult.values,
                [originalTimeSlug]: interpolationResult.times,
            }
        } else {
            // If there is no tolerance still append the tolerance column
            columnStore = {
                ...this.columnStore,
                [originalTimeSlug]: timeColumnOfValue.allValues,
            }
        }

        return this.transform(
            columnStore,
            [
                ...this.defs,
                {
                    ...timeColumnOfValue.def,
                    slug: originalTimeSlug,
                },
            ],
            `Interpolated values in column ${columnSlug} with tolerance ${tolerance} and appended column ${originalTimeSlug} with the original times`,
            TransformType.UpdateColumnDefs
        )
    }

    interpolateColumnLinearly(columnSlug: ColumnSlug) {
        // If the column doesn't exist, return the table unchanged.
        if (!this.has(columnSlug)) return this

        const column = this.get(columnSlug)
        const columnDef = column?.def as OwidColumnDef

        const maybeTimeColumnSlug =
            getOriginalTimeColumnSlug(this, columnSlug) ??
            timeColumnSlugFromColumnDef(columnDef)
        const timeColumn =
            this.get(maybeTimeColumnSlug) ??
            (this.get(OwidTableSlugs.time) as CoreColumn) // CovidTable does not have a day or year column so we need to use time.

        const withAllRows = this.complete([
            OwidTableSlugs.entityName,
            timeColumn.slug,
        ]).sortBy([OwidTableSlugs.entityName, timeColumn.slug])

        const interpolationResult = this.interpolate(
            withAllRows,
            columnSlug,
            timeColumn.slug,
            linearInterpolation,
            {}
        )

        const columnStore = {
            ...withAllRows.columnStore,
            [columnSlug]: interpolationResult.values,
        }

        return this.transform(
            columnStore,
            [
                ...this.defs,
                {
                    ...timeColumn.def,
                },
            ],
            `Interpolated values in column ${columnSlug} linearly`,
            TransformType.UpdateColumnDefs
        )
    }

    // This takes both the Variables and Dimensions data and generates an OwidTable.
    static fromLegacy(
        json: LegacyVariablesAndEntityKey,
        grapherConfig: Partial<LegacyGrapherInterface> = {}
    ) {
        const { table } = legacyToOwidTableAndDimensions(json, grapherConfig)
        return table
    }

    // one datum per entityName. use the closest value to target year within tolerance.
    // selected rows only. value from any primary column.
    // getClosestRowForEachSelectedEntity(targetYear, tolerance)
    // Make sure we use the closest value to the target year within tolerance (preferring later)
    getClosestIndexForEachEntity(
        entityNames: EntityName[],
        targetTime: Time,
        tolerance: Integer
    ) {
        const indexMap = this.rowIndicesByEntityName
        const timeColumn = this.timeColumn
        if (this.timeColumn.isMissing) return []
        const timeValues = timeColumn.allValues
        return entityNames
            .map((name) => {
                const rowIndices = indexMap.get(name)
                if (!rowIndices) return null

                const rowIndex = findClosestTimeIndex(
                    rowIndices.map((index) => timeValues[index]) as number[],
                    targetTime,
                    tolerance
                )
                return rowIndex ? rowIndices[rowIndex] : null
            })
            .filter(isPresent)
    }

    filterByPopulationExcept(minPop: number, entityNames: string[] = []) {
        const set = new Set(entityNames)
        return this.columnFilter(
            this.entityNameSlug,
            (value) => {
                const name = value as string
                const pop = populationMap[name]
                return !pop || set.has(name) || pop >= minPop
            },
            `Filter out countries with population less than ${minPop}`
        )
    }

    filterBySelectedOnly(selectedEntityNames: string[]) {
        const set = new Set(selectedEntityNames)
        return this.columnFilter(
            this.entityNameSlug,
            (name) => set.has(name as string),
            `Keep selected rows only`
        )
    }

    @imemo get availableEntities() {
        const { entityNameToCodeMap, entityNameToIdMap } = this
        return this.availableEntityNames.map((entityName) => {
            return {
                entityName,
                entityId: entityNameToIdMap.get(entityName),
                entityCode: entityNameToCodeMap.get(entityName),
            }
        })
    }

    sampleEntityName(howMany = 1) {
        return this.availableEntityNames.slice(0, howMany)
    }
}

// This just assures that even an emtpty OwidTable will have an entityName column. Probably a cleaner way to do this pattern (add a defaultColumns prop??)
export const BlankOwidTable = () =>
    new OwidTable(
        undefined,
        [
            { slug: OwidTableSlugs.entityName },
            { slug: OwidTableSlugs.year, type: ColumnTypeMap.Year },
        ],
        { tableDescription: `Loaded Blank OwidTable` }
    )<|MERGE_RESOLUTION|>--- conflicted
+++ resolved
@@ -300,23 +300,11 @@
                 return (100 * (val as number)) / timeTotal!
             }),
         }
-<<<<<<< HEAD
         return this.transform(
             newColumnStore,
             newDefs,
             `Transformed ${columnSlug} column to be % contribution of each entity for that time`,
-            TransformType.UpdateColumnDefs
-=======
-
-        return new OwidTable(
-            this.columnStore,
-            replaceDef(this.defs, [newDef]),
-            {
-                parent: this,
-                tableDescription: `Transformed ${columnSlug} column to be % contribution of each entity for that time`,
-                transformCategory: TransformType.UpdateColumnDefsAndApply,
-            }
->>>>>>> 2efc6949
+            TransformType.UpdateColumnDefsAndApply
         )
     }
 
